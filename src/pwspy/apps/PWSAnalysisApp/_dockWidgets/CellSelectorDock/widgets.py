import json
import os
import typing
from json import JSONDecodeError
from typing import List, Optional, Type

from PyQt5 import QtCore, QtGui
from PyQt5.QtGui import QPalette
from PyQt5.QtWidgets import QPushButton, QTableWidgetItem, QTableWidget, QAbstractItemView, QMenu, QWidget, QMessageBox
from pwspy.dataTypes import AcqDir

from pwspy.apps.PWSAnalysisApp._sharedWidgets.dictDisplayTree import DictDisplayTree, DictDisplayTreeDialog
from pwspy.apps.PWSAnalysisApp._sharedWidgets.tables import NumberTableWidgetItem
from pwspy.dataTypes import ICMetaData

def evalToolTip(cls: Type[QWidget], method):
    """Given a QWidget and a function that returns a string, this decorator returns a modified class that will evaluate
    the function each time the tooltip is requested."""
    class newClass(cls):
        def event(self, e: QtCore.QEvent):
            if e.type() == QtCore.QEvent.ToolTip:
                self.setToolTip(method())
            return super().event(e)
    return newClass


class CellTableWidgetItem:
    """Represents a single row of the CellTableWidget and corresponds to a single PWS acquisition."""
    def __init__(self, acq: AcqDir, label: str, num: int):
        self.acqDir = acq
        self.num = num
        self.path = label
        self.notesButton = evalToolTip(QPushButton, acq.getNotes)("Open")
        self.notesButton.setFixedSize(40, 30)
        self.pathLabel = QTableWidgetItem(self.path)
        self.numLabel = NumberTableWidgetItem(num)
        self.roiLabel = NumberTableWidgetItem(0)
        self.anLabel = NumberTableWidgetItem(0)
        self.notesButton.released.connect(self.acqDir.editNotes)
        self.pLabel = QTableWidgetItem()
        self.pLabel.setToolTip("Indicates if PWS measurement is present")
        self.dLabel = QTableWidgetItem()
        self.dLabel.setToolTip("Indicates if Dynamics measurement is present")
        self.fLabel = QTableWidgetItem()
        self.fLabel.setToolTip("Indicates if Fluorescence measurement is present")
        for i in [self.pLabel, self.dLabel, self.fLabel]:
            i.setTextAlignment(QtCore.Qt.AlignCenter)
        if self.acqDir.pws is not None: self.pLabel.setText('Y'); self.pLabel.setBackground(QtCore.Qt.darkGreen)
        else: self.pLabel.setText('N'); self.pLabel.setBackground(QtCore.Qt.white)
        if self.acqDir.dynamics is not None: self.dLabel.setText('Y'); self.dLabel.setBackground(QtCore.Qt.darkGreen)
        else: self.dLabel.setText('N'); self.dLabel.setBackground(QtCore.Qt.white)
        if self.acqDir.fluorescence is not None: self.fLabel.setText('Y'); self.fLabel.setBackground(QtCore.Qt.darkGreen)
        else: self.fLabel.setText('N'); self.fLabel.setBackground(QtCore.Qt.white)
        self._items = [self.pathLabel, self.numLabel, self.roiLabel, self.anLabel] #This list is used for changing background color and for setting all items selected.
        self.refresh()
        self.mdPath = os.path.join(self.acqDir.filePath, 'AnAppPrefs.json')
        try:
            with open(self.mdPath, 'r') as f:
                self.md = json.load(f)
        except (JSONDecodeError, FileNotFoundError):
            self.md = {'invalid': False, 'reference': False}
        self.setInvalid(self._invalid, save=False) #Update item color based on saved status. Since invalid status overrides reference status we must do this first.
        self.setReference(self._reference, save=False) #We override the default automatic saving of metadata since we're just loading anyway, nothing has been changed.

    @property
    def row(self):
        """Since this can be added to a table that uses sorting we can't know that the row number will remain constant.
        This should return the correct row number."""
        return self.numLabel.row()

    def setInvalid(self, invalid: bool, save: bool = True):
        if invalid:
            self._setItemColor(QtCore.Qt.red)
            self._reference = False
        else:
            self._setItemColor(QtCore.Qt.white)
        self._invalid = invalid
        if save: self._saveMetadata()

    def setReference(self, reference: bool, save: bool = True) -> None:
        if self.isInvalid():
            return
        if reference:
            self._setItemColor(QtCore.Qt.darkGreen)
        else:
            self._setItemColor(QtCore.Qt.white)
        self._reference = reference
        if save: self._saveMetadata()

    def isInvalid(self) -> bool:
        return self._invalid

    def isReference(self) -> bool:
        return self._reference

    def setSelected(self, select: bool):
        for i in self._items:
            i.setSelected(select)

    def setHighlighted(self, select: bool):
        originalFont = self._items[0].font()
        originalFont.setBold(select)
        for i in self._items:
            i.setFont(originalFont)

    def close(self):
        self._saveMetadata()

    def refresh(self):
        """Set the number of roi's and analyses. Update the tooltips."""
<<<<<<< HEAD
        rois = self.acqDir.getRois()
        self.roiLabel.setNumber(len(rois))
        if self.acqDir.pws is not None:
            pwsAnalyses = self.acqDir.pws.getAnalyses()
            self.anLabel.setNumber(len(pwsAnalyses))
            self.anLabel.setToolTip(', '.join(pwsAnalyses))
        else:
            self.anLabel.setNumber(0)
=======
        self.roiLabel.setNumber(len(self.acqDir.getRois()))
        anNumber = 0 #This is in case the next few statements evaluate to false.
        anToolTip = ""
        if self.acqDir.pws is not None:
            anNumber += len(self.acqDir.pws.getAnalyses())
            anToolTip += "PWS:" + ', '.join(self.acqDir.pws.getAnalyses())
        if self.acqDir.dynamics is not None:
            anNumber += len(self.acqDir.dynamics.getAnalyses())
            anToolTip += "\nDYN:" + ', '.join(self.acqDir.dynamics.getAnalyses())
        self.anLabel.setNumber(anNumber)
        self.anLabel.setToolTip(anToolTip)
>>>>>>> 9fa99081
        if self.acqDir.getNotes() != '':
            self.notesButton.setStyleSheet('QPushButton { background-color: lightgreen;}')
        else:
            self.notesButton.setStyleSheet('QPushButton { background-color: lightgrey;}')

        nameNums = [(name, num) for name, num, fformat in rois]
        if len(nameNums) > 0:
            names = set(list(zip(*nameNums))[0])
            d = {name: [num for nname, num in nameNums if nname == name] for name in names}
            self.roiLabel.setToolTip("\n".join([f'{k}: {v}' for k, v in d.items()]))


    @property
    def _invalid(self): return self.md['invalid']

    @_invalid.setter
    def _invalid(self, val): self.md['invalid'] = val

    @property
    def _reference(self): return self.md['reference']

    @_reference.setter
    def _reference(self, val): self.md['reference'] = val

    def _saveMetadata(self):
        try:
            with open(self.mdPath, 'w') as f:
                json.dump(self.md, f)
        except:
            print("Failed to save app metadata for self.mdPath")

    def __del__(self):
        self.close() #This is here just in case. realistacally del rarely gets called, need to manually close each cell item.

    def _setItemColor(self, color):
        for i in self._items:
            i.setBackground(color)

class CellTableWidget(QTableWidget):
    """This is the table from which the user can select which cells to analyze, plot, etc. Each row of the table is
    represented by a CellTableWidgetItem which are stored in the self._cellItems list"""
    referencesChanged = QtCore.pyqtSignal(bool, list)
    itemsCleared = QtCore.pyqtSignal()

    def __init__(self, parent):
        super().__init__(parent)
        self.setSortingEnabled(True)
        self.setContextMenuPolicy(QtCore.Qt.CustomContextMenu)
        self.customContextMenuRequested.connect(self._showContextMenu)
        self.setSelectionBehavior(QAbstractItemView.SelectRows)
        columns = ('Path', 'Cell#', 'ROIs', 'Analyses', 'Notes', 'P', 'D', 'F')
        self.setRowCount(0)
        self.setColumnCount(len(columns))
        self.setHorizontalHeaderLabels(columns)
        self.verticalHeader().hide()
        [self.setColumnWidth(i, w) for i, w in zip(range(len(columns)), [60, 40, 40, 50, 40, 20, 20, 20])] #Set the column widths
        [self.horizontalHeader().setSectionResizeMode(i, self.horizontalHeader().Fixed) for i in [4, 5, 6, 7]] #set the notes, and p/d/f columns nonresizeable
        self._cellItems = []
        #This makes the items stay looking selected even when the table is inactive
        self.setStyleSheet("""QTableWidget::item:active {
                                selection-background-color: darkblue;
                                selection-color: white;}
                                
                                QTableWidget::item:inactive {
                                selection-background-color: darkblue;
                                selection-color: white;}""")
        self.palette().setColor(QPalette.Highlight, QtGui.QColor("#3a7fc2")) # This makes it so the selected cells stay colored even when the table isn't active.
        self.palette().setColor(QPalette.HighlightedText, QtCore.Qt.white)

    @property
    def cellItems(self) -> List[CellTableWidgetItem]:
        return self._cellItems

    @property
    def selectedCellItems(self) -> typing.List[CellTableWidgetItem]:
        """Returns the rows that have been selected."""
        rowIndices = [i.row() for i in self.selectedIndexes()[::self.columnCount()]]
        rowIndices.sort()
        _ = {i.row: i for i in self._cellItems} #Cell items keyed by their current row position.
        return [_[i] for i in rowIndices]

    def addCellItem(self, item: CellTableWidgetItem) -> None:
        row = len(self._cellItems)
        self.setSortingEnabled(False)  # The fact that we are adding items assuming its the last row is a problem if sorting is on.
        self.setRowCount(row + 1)
        self.setItem(row, 0, item.pathLabel)
        self.setItem(row, 1, item.numLabel)
        self.setItem(row, 2, item.roiLabel)
        self.setItem(row, 3, item.anLabel)
        self.setCellWidget(row, 4, item.notesButton)
        self.setItem(row, 5, item.pLabel)
        self.setItem(row, 6, item.dLabel)
        self.setItem(row, 7, item.fLabel)
        self.setSortingEnabled(True)
        self._cellItems.append(item)

    def addCellItems(self, items: List[CellTableWidgetItem]) -> None:
        row = len(self._cellItems)
        self.setSortingEnabled(False)
        self.setRowCount(row + len(items))
        for i, item in enumerate(items):
            newrow = row + i
            self.setItem(newrow, 0, item.pathLabel)
            self.setItem(newrow, 1, item.numLabel)
            self.setItem(newrow, 2, item.roiLabel)
            self.setItem(newrow, 3, item.anLabel)
            self.setCellWidget(newrow, 4, item.notesButton)
            self.setItem(newrow, 5, item.pLabel)
            self.setItem(newrow, 6, item.dLabel)
            self.setItem(newrow, 7, item.fLabel)
        self.setSortingEnabled(True)
        self._cellItems.extend(items)

    def clearCellItems(self) -> None:
        self.setRowCount(0)
        for c in self._cellItems:
            c.close() #This causes the cell item to save it's metadata.
        self._cellItems = []
        self.itemsCleared.emit()

    def _showContextMenu(self, point: QtCore.QPoint):
        if len(self.selectedCellItems) > 0:
            menu = QMenu("Context Menu")
            state = not self.selectedCellItems[0].isInvalid()
            stateString = "Disable Cell(s)" if state else "Enable Cell(s)"
            refState = not self.selectedCellItems[0].isReference()
            refStateString = "Set as Reference" if refState else "Unset as Reference"
            invalidAction = menu.addAction(stateString)
            invalidAction.triggered.connect(lambda: self._toggleSelectedCellsInvalid(state))
            refAction = menu.addAction(refStateString)
            refAction.triggered.connect(lambda: self._toggleSelectedCellsReference(refState))
            mdAction = menu.addAction("Display Metadata")
            mdAction.triggered.connect(self._displayCellMetadata)
            anAction = menu.addAction("View analysis settings")
            anAction.triggered.connect(self._displayAnalysisSettings)
            menu.exec(self.mapToGlobal(point))

    def _displayAnalysisSettings(self):
        analyses = set()
        for i in self.selectedCellItems:
            #We assume that analyses with the same name have the same settings
            analyses.update(i.acqDir.pws.getAnalyses())
        for an in analyses:
            for i in self.selectedCellItems:
                if an in i.acqDir.pws.getAnalyses():
                    d = DictDisplayTreeDialog(self, i.acqDir.pws.loadAnalysis(an).settings._asDict(), title=an)
                    d.show()
                    break

    def _displayCellMetadata(self):
        for i in self.selectedCellItems:
            d = DictDisplayTreeDialog(self, i.acqDir.pws._dict, title=os.path.join(i.path, f"Cell{i.num}"))
            d.show()

    def _toggleSelectedCellsInvalid(self, state: bool):
        changedItems = []
        for i in self.selectedCellItems:
            if i.isInvalid() != state:
                i.setInvalid(state)
                changedItems.append(i)
        if state:
            self.referencesChanged.emit(False, changedItems)

    def _toggleSelectedCellsReference(self, state: bool) -> None:
        """State indicates whether the cells are being marked as reference or as non-reference."""
        items = self.selectedCellItems
        changedItems = []
        for i in items:
            if (i.isReference() != state) and (not i.isInvalid()):
                i.setReference(state)
                changedItems.append(i)
        self.referencesChanged.emit(state, changedItems)


class ReferencesTableItem(QTableWidgetItem):
    """A single row of the reference table."""
    def __init__(self, item: CellTableWidgetItem):
        self.item = item
        super().__init__(os.path.join(item.pathLabel.text(), f'Cell{item.num}'))
        self.setToolTip(os.path.join(item.pathLabel.text(), f'Cell{item.num}'))

    def setHighlighted(self, select: bool):
        originalFont = self.font()
        originalFont.setBold(select)
        self.setFont(originalFont)


class ReferencesTable(QTableWidget):
    """This table shows all acquisitions which can be used as a reference in an analysis."""
    def __init__(self, parent: QWidget, cellTable: CellTableWidget):
        super().__init__(parent)
        #This makes the items stay looking selected even when the table is inactive
        self.setStyleSheet("""QTableWidget::item:active {   
                                selection-background-color: darkblue;
                                selection-color: white;}
                                QTableWidget::item:inactive {
                                selection-background-color: darkblue;
                                selection-color: white;}""")
        self.setSelectionMode(QAbstractItemView.SingleSelection)
        self.setColumnCount(1)
        self.setHorizontalHeaderLabels(('Reference',))
        self.setRowCount(0)
        self.verticalHeader().hide()
        self.setContextMenuPolicy(QtCore.Qt.CustomContextMenu)
        self.customContextMenuRequested.connect(self._showContextMenu)
        cellTable.referencesChanged.connect(self.updateReferences)
        cellTable.itemsCleared.connect(self._clearItems)
        self._references: typing.List[CellTableWidgetItem] = []

    def updateReferences(self, state: bool, items: typing.List[CellTableWidgetItem]):
        """state indicates if the cells are being added or being removed as references."""
        if state:
            for item in items:
                if item not in self._references:
                    row = len(self._references)
                    self.setRowCount(row + 1)
                    self.setItem(row, 0, ReferencesTableItem(item))
                    self._references.append(item)
        else:
            for item in items:
                if item in self._references:
                    self._references.remove(item)
                    item.setReference(False)
                    # find row number
                    for i in range(self.rowCount()):
                        if item is self.item(i, 0).item:
                            self.removeRow(i)
                            break

    @property
    def selectedReferenceMeta(self) -> Optional[AcqDir]:
        """Returns the ICMetadata that have been selected. Return None if nothing is selected."""
        items: List[ReferencesTableItem] = self.selectedItems()
        assert len(items) <= 1
        if len(items) == 0:
            return None
        else:
            return items[0].item.acqDir

    def _showContextMenu(self, point: QtCore.QPoint):
        items = self.selectedItems()
        if len(items) > 0:
            menu = QMenu("Context Menu")
            refStateString = "Unset as Reference"
            refAction = menu.addAction(refStateString)
            refAction.triggered.connect(
                lambda: self.updateReferences(False, [i.item for i in self.selectedItems()]))
            menu.exec(self.mapToGlobal(point))

    def _clearItems(self):
        self.setRowCount(0)
        self._references = []
<|MERGE_RESOLUTION|>--- conflicted
+++ resolved
@@ -108,17 +108,8 @@
 
     def refresh(self):
         """Set the number of roi's and analyses. Update the tooltips."""
-<<<<<<< HEAD
         rois = self.acqDir.getRois()
         self.roiLabel.setNumber(len(rois))
-        if self.acqDir.pws is not None:
-            pwsAnalyses = self.acqDir.pws.getAnalyses()
-            self.anLabel.setNumber(len(pwsAnalyses))
-            self.anLabel.setToolTip(', '.join(pwsAnalyses))
-        else:
-            self.anLabel.setNumber(0)
-=======
-        self.roiLabel.setNumber(len(self.acqDir.getRois()))
         anNumber = 0 #This is in case the next few statements evaluate to false.
         anToolTip = ""
         if self.acqDir.pws is not None:
@@ -129,7 +120,6 @@
             anToolTip += "\nDYN:" + ', '.join(self.acqDir.dynamics.getAnalyses())
         self.anLabel.setNumber(anNumber)
         self.anLabel.setToolTip(anToolTip)
->>>>>>> 9fa99081
         if self.acqDir.getNotes() != '':
             self.notesButton.setStyleSheet('QPushButton { background-color: lightgreen;}')
         else:
