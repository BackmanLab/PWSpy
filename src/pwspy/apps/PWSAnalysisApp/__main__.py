# Copyright 2018-2020 Nick Anthony, Backman Biophotonics Lab, Northwestern University
#
# This file is part of PWSpy.
#
# PWSpy is free software: you can redistribute it and/or modify
# it under the terms of the GNU General Public License as published by
# the Free Software Foundation, either version 3 of the License, or
# (at your option) any later version.
#
# PWSpy is distributed in the hope that it will be useful,
# but WITHOUT ANY WARRANTY; without even the implied warranty of
# MERCHANTABILITY or FITNESS FOR A PARTICULAR PURPOSE.  See the
# GNU General Public License for more details.
#
# You should have received a copy of the GNU General Public License
# along with PWSpy.  If not, see <https://www.gnu.org/licenses/>.

import logging
import os
import shutil
from glob import glob
from PyQt5.QtWidgets import QApplication, QMessageBox
from PyQt5 import QtCore
from pwspy.apps.PWSAnalysisApp.App import PWSApp
from pwspy.apps.PWSAnalysisApp import applicationVars
from datetime import datetime
from pwspy.apps.PWSAnalysisApp import resources
from pwspy.analysis import defaultSettingsPath


def _setupDataDirectories():
    if not os.path.exists(applicationVars.dataDirectory):
        os.mkdir(applicationVars.dataDirectory)
    if not os.path.exists(applicationVars.analysisSettingsDirectory):
        os.mkdir(applicationVars.analysisSettingsDirectory)
    settingsFiles = glob(os.path.join(defaultSettingsPath, '*.json'))
    if len(settingsFiles) == 0:
        raise Exception("Warning: Could not find any analysis settings presets.")
    for f in settingsFiles:  # This will overwrite any existing preset files in the application directory with the defaults in the source code.
        shutil.copyfile(f, os.path.join(applicationVars.analysisSettingsDirectory, os.path.split(f)[-1]))
    if not os.path.exists(applicationVars.extraReflectionDirectory):
        os.mkdir(applicationVars.extraReflectionDirectory)
        with open(os.path.join(applicationVars.extraReflectionDirectory, 'readme.txt'), 'w') as f:
            f.write("""Extra reflection `data cubes` and an index file are stored on the Backman Lab google drive account.
            Download the index file and any data cube you plan to use to this folder.""")
        #add an empty index file to avoid crashes if running in offline-mode
        shutil.copyfile(os.path.join(resources, 'index.json'), os.path.join(applicationVars.extraReflectionDirectory, 'index.json'))
    if not os.path.exists(applicationVars.googleDriveAuthPath):
        os.mkdir(applicationVars.googleDriveAuthPath)
        shutil.copyfile(os.path.join(resources, 'credentials.json'),
                        os.path.join(applicationVars.googleDriveAuthPath, 'credentials.json'))


def main():
    import sys

    def isIpython():
        try:
            return __IPYTHON__
        except:
            return False

    # This prevents errors from happening silently. Found on stack overflow.
    sys.excepthook_backup = sys.excepthook
    def exception_hook(exctype, value, traceBack):
        print(exctype, value, traceBack)
        sys.excepthook_backup(exctype, value, traceBack)
        sys.exit(1)
    sys.excepthook = exception_hook

    _setupDataDirectories() # this must happen before the logger can be instantiated
    logger = logging.getLogger('pwspy') # We use the root logger of the pwspy module so that all loggers in pwspy will be captured.
    logger.setLevel(logging.DEBUG)
    logger.addHandler(logging.StreamHandler(sys.stdout))
    fHandler = logging.FileHandler(os.path.join(applicationVars.dataDirectory, f'log{datetime.now().strftime("%d%m%Y%H%M%S")}.txt'))
    fHandler.setFormatter(logging.Formatter('%(levelname)s: %(asctime)s %(name)s.%(funcName)s(%(lineno)d) - %(message)s', datefmt='%Y-%m-%d %H:%M:%S'))
    logger.addHandler(fHandler)
    try:
        os.environ["QT_AUTO_SCREEN_SCALE_FACTOR"] = "1"  # TODO replace these options with proper high dpi handling. no pixel specific widths.
        QApplication.setAttribute(QtCore.Qt.AA_EnableHighDpiScaling)
        app = PWSApp(sys.argv)
<<<<<<< HEAD
        # import qdarkstyle  # Would need to fix a lot of color issues ans size issue for this to work.
=======
        #Testing script
        # app.changeDirectory(r'\\backmanlabnas\home\Year3\ethanolTimeSeries\AndrewNUData\+15', False)
        # app.window.cellSelector.setSelectedCells([app.window.cellSelector.getAllCellMetas()[0]])
        # app.window.plots._refreshButton.released.emit()
        # app.window.plots._startRoiDrawing()
        # import qdarkstyle
>>>>>>> ca77b3b7
        # dark_stylesheet = qdarkstyle.load_stylesheet_pyqt5()
        # app.setStyleSheet(dark_stylesheet)

        if not isIpython():  # IPython runs its own QApplication so we handle things slightly different.
            sys.exit(app.exec_())
    except Exception as e:  # Save error to text file.
        logger.exception(e)
        msg = f"Error Occurred. Please check the log in: {applicationVars.dataDirectory}"
        msgBox = QMessageBox.information(None, 'Crash!', msg)
        raise e


if __name__ == '__main__':
    main()<|MERGE_RESOLUTION|>--- conflicted
+++ resolved
@@ -79,16 +79,12 @@
         os.environ["QT_AUTO_SCREEN_SCALE_FACTOR"] = "1"  # TODO replace these options with proper high dpi handling. no pixel specific widths.
         QApplication.setAttribute(QtCore.Qt.AA_EnableHighDpiScaling)
         app = PWSApp(sys.argv)
-<<<<<<< HEAD
-        # import qdarkstyle  # Would need to fix a lot of color issues ans size issue for this to work.
-=======
         #Testing script
         # app.changeDirectory(r'\\backmanlabnas\home\Year3\ethanolTimeSeries\AndrewNUData\+15', False)
         # app.window.cellSelector.setSelectedCells([app.window.cellSelector.getAllCellMetas()[0]])
         # app.window.plots._refreshButton.released.emit()
         # app.window.plots._startRoiDrawing()
         # import qdarkstyle
->>>>>>> ca77b3b7
         # dark_stylesheet = qdarkstyle.load_stylesheet_pyqt5()
         # app.setStyleSheet(dark_stylesheet)
 
