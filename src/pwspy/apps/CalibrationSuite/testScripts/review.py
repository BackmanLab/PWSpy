--- conflicted
+++ resolved
@@ -54,10 +54,6 @@
     import matplotlib as mpl
     plt.ion()
 
-<<<<<<< HEAD
-    #TODO split the SSIM
-=======
->>>>>>> a579bdf3
     measurementSet = 'xcorr_blurScan'
 
     df = loadDataFrame(measurementSet)
