--- conflicted
+++ resolved
@@ -269,10 +269,5 @@
         return cls(file, None, name)
 
     def __del__(self):
-<<<<<<< HEAD
-        if self.file:  # Make sure to release the file if it's still open.
-            self.file.close()
-=======
         if self.file is not None:  # Make sure to release the file if it's still open.
             self.file.close()
->>>>>>> ca77b3b7
