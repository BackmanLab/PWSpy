--- conflicted
+++ resolved
@@ -267,29 +267,6 @@
         fileName = osp.join(directory, self.name2FileName(name))
         if (not overwrite) and osp.exists(fileName):
             raise OSError(f'{fileName} already exists.')
-<<<<<<< HEAD
-        with h5py.File(fileName, 'w') as hf:
-            # Save version
-            hf.create_dataset('pwspy_version', data=np.string_(self._currentmoduleversion))
-            # Save fields defined by implementing subclass
-            for field in self.fields():
-                k = field
-                v = getattr(self, field)
-                if isinstance(v, AbstractAnalysisSettings):
-                    v = v.toJsonString() # Convert to string, then string case will then handle saving the string.
-                elif isinstance(v, dict):  # Save as json. The str case will handle the actual saving.
-                    v = json.dumps(v)
-                if isinstance(v, str):
-                    hf.create_dataset(k, data=np.string_(v))  # h5py recommends encoding strings this way for compatability.
-                elif isinstance(v, ICBase):
-                    hf = v.toHdfDataset(hf, k, fixedPointCompression=True)
-                elif isinstance(v, np.ndarray):
-                    hf.create_dataset(k, data=v, compression=compression)
-                elif v is None:
-                    pass
-                else:
-                    raise TypeError(f"Analysis results type {k}, {type(v)} not supported or expected")
-=======
         with open(fileName, 'wb') as pythonFile:
             with h5py.File(pythonFile, 'w', driver='fileobj') as hf:  # Using the default driver causes write errors when writing from windows to a Samba shared server. Using a reference to a python `File Object` solves this issue.
                 # Save version
@@ -299,18 +276,19 @@
                     k = field
                     v = getattr(self, field)
                     if isinstance(v, AbstractAnalysisSettings):
-                        v = v.toJsonString()
+                    v = v.toJsonString() # Convert to string, then string case will then handle saving the string.
+                elif isinstance(v, dict):  # Save as json. The str case will handle the actual saving.
+                    v = json.dumps(v)
                     if isinstance(v, str):
                         hf.create_dataset(k, data=np.string_(v))  # h5py recommends encoding strings this way for compatability.
                     elif isinstance(v, ICBase):
                         hf = v.toHdfDataset(hf, k, fixedPointCompression=True)
                     elif isinstance(v, np.ndarray):
-                        hf.create_dataset(k, data=v)
+                    hf.create_dataset(k, data=v, compression=compression)
                     elif v is None:
                         pass
                     else:
                         raise TypeError(f"Analysis results type {k}, {type(v)} not supported or expected")
->>>>>>> 522d114e
 
     @classmethod
     def load(cls, directory: str, name: str) -> AbstractHDFAnalysisResults:
