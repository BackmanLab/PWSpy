# Copyright 2018-2020 Nick Anthony, Backman Biophotonics Lab, Northwestern University
#
# This file is part of PWSpy.
#
# PWSpy is free software: you can redistribute it and/or modify
# it under the terms of the GNU General Public License as published by
# the Free Software Foundation, either version 3 of the License, or
# (at your option) any later version.
#
# PWSpy is distributed in the hope that it will be useful,
# but WITHOUT ANY WARRANTY; without even the implied warranty of
# MERCHANTABILITY or FITNESS FOR A PARTICULAR PURPOSE.  See the
# GNU General Public License for more details.
#
# You should have received a copy of the GNU General Public License
# along with PWSpy.  If not, see <https://www.gnu.org/licenses/>.

"""
Objects used in the analysis of PWS data.

Classes
---------

.. autosummary::
    :toctree: generated/

    PWSAnalysisSettings
    PWSAnalysisResults
    PWSAnalysis


Inheritance
-------------
.. inheritance-diagram:: PWSAnalysisSettings PWSAnalysisResults PWSAnalysis
    :parts: 1

"""

from __future__ import annotations
import dataclasses
import os
import typing
from datetime import datetime
import numpy as np
import pandas as pd
from scipy import signal as sps
import multiprocessing as mp
from typing import Type, Tuple, List, Optional
from ._abstract import AbstractHDFAnalysisResults, AbstractAnalysis, AbstractAnalysisResults, AbstractAnalysisSettings
from . import warnings
import pwspy.dataTypes as pwsdt
from pwspy import dateTimeFormat
from pwspy.utility.misc import cached_property
from pwspy.utility.reflection import reflectanceHelper, Material
from ..dataTypes import ERMetaData


def clearError(func):
    """This decorator tries to run the original function. If the function raises a keyerror then we raise a new keyerror with a clearer message. This is intended to be used with `field` accessors of implementations
    of `AbstractHDFAnalysisResults`."""
    def newFunc(*args):
        try:
            return func(*args)
        except KeyError:
            raise KeyError(f"The analysis file does not contain a {func.__name__} item.")
    newFunc.__name__ = func.__name__  # failing to do this renaming can mess with other decorators e.g. cached_property
    return newFunc


def getFromDict(func):
    """This decorator makes it so that when the method is run we will check if our class instance has a `file` property. If not, then we will attempt to access a `dict` property which is keyed
    by the same name as our original method. Otherwide we simply run the method. This is intended for use with implementations of `AbstractHDFAnalysisResults`"""
    def newFunc(self, *args):
        if self.file is None:
            return self.dict[func.__name__]
        else:
            return func(self, *args)

    newFunc.__name__ = func.__name__
    return newFunc


class PWSAnalysis(AbstractAnalysis):  # TODO Handle the case where pixels are 0, mark them as nan
    """The standard PWS analysis routine. Initialize and then `run` for as many different ImCubes as you want.
    For a given set of settings and reference you only need to instantiate one instance of this class. You can then perform `run`
    on as many data cubes as you want.

    Args:
<<<<<<< HEAD
        runtimeSettings: The settings used for the analysis
        ref: The reference acquisition used for analysis #TODO isn't the reference also part of the runtimeSettings? Yes, but a lot of preprocessing is done to ref by the `taskManager` before passing it in here, maybe that's not right, but it's a lot of work to fix.
    """
    def __init__(self, runtimeSettings: PWSRuntimeAnalysisSettings, ref: pwsdt.ImCube):
=======
        settings: The settings used for the analysis
        extraReflectanceMetadata: the metadata object referring to a calibration file for extra reflectance.
        ref: The reference acquisition used for analysis #TODO isn't the reference also part of the runtimeSettings?
    """
    def __init__(self, settings: PWSAnalysisSettings, extraReflectanceMetadata: typing.Optional[ERMetaData], ref: pwsdt.ImCube):
>>>>>>> 6ebb80d1
        from pwspy.dataTypes import ExtraReflectanceCube
        assert ref.processingStatus.cameraCorrected, "Before attempting to analyze using this reference make sure that it has had camera darkcounts and non-linearity corrected for."
        super().__init__()
        self._initWarnings = []
        extraReflectance = ExtraReflectanceCube.fromMetadata(extraReflectanceMetadata) if extraReflectanceMetadata is not None else None
        self.settings = settings
        ref.normalizeByExposure()
        if ref.metadata.pixelSizeUm is not None: #Only works if pixel size was saved in the metadata.
            ref.filterDust(.75)  # Apply a blur to filter out dust particles. This is in microns. I'm not sure if this is the optimal value.
        if settings.referenceMaterial is None:
            theoryR = pd.Series(np.ones((len(ref.wavelengths),)), index=ref.wavelengths) # Having this as all ones effectively ignores it.
            self._initWarnings.append(warnings.AnalysisWarning("Ignoring reference material", "Analysis ignoring reference material correction. Extra Reflection subtraction can not be performed."))
            assert extraReflectance is None, "Extra reflectance calibration relies on being provided with the theoretical reflectance of our reference."
        else:
            theoryR = reflectanceHelper.getReflectance(settings.referenceMaterial, Material.Glass, wavelengths=ref.wavelengths, NA=settings.numericalAperture)
        if extraReflectance is None:
            Iextra = None
            self._initWarnings.append(warnings.AnalysisWarning("Ignoring extra reflection correction.", "That's all"))
        else:
            if extraReflectance.metadata.numericalAperture != settings.numericalAperture:
                self._initWarnings.append(warnings.AnalysisWarning("NA mismatch!", f"The numerical aperture of your analysis does not match the NA of the Extra Reflectance Calibration. Calibration File NA: {extraReflectance.metadata.numericalAperture}. PWSAnalysis NA: {settings.numericalAperture}."))
            Iextra = pwsdt.ExtraReflectionCube.create(extraReflectance, theoryR, ref) #Convert from reflectance to predicted counts/ms.
            ref.subtractExtraReflection(Iextra)  # remove the extra reflection from our data#
        if not settings.relativeUnits:
            ref = ref / theoryR[None, None, :]  # now when we normalize by our reference we will get a result in units of physical reflectance rather than arbitrary units.
        self.ref = ref
        self.extraReflection = Iextra

    def run(self, cube: pwsdt.ImCube) -> Tuple[PWSAnalysisResults, List[warnings.AnalysisWarning]]:  # Inherit docstring
        assert cube.processingStatus.cameraCorrected
        warns = self._initWarnings
        cube = self._normalizeImCube(cube)
        interval = (max(cube.wavelengths) - min(cube.wavelengths)) / (len(cube.wavelengths) - 1)  # Wavelength interval. We are assuming equally spaced wavelengths here
        cube.data = self._filterSignal(cube.data, 1/interval)
        # The rest of the analysis will be performed only on the selected wavelength range.
        cube = cube.selIndex(self.settings.wavelengthStart, self.settings.wavelengthStop)
        # Determine the mean-reflectance for each pixel in the cell.
        reflectance = cube.data.mean(axis=2)
        cube = pwsdt.KCube.fromImCube(cube)  # -- Convert to K-Space
        cubePoly = self._fitPolynomial(cube)
        # Remove the polynomial fit from filtered cubeCell.
        cube.data = cube.data - cubePoly

        # -- RMS
        # Obtain the RMS of each signal in the cube.
        rms = cube.data.std(axis=2)
        if not self.settings.skipAdvanced:
            # RMS - POLYFIT
            # The RMS should be calculated on the mean-subtracted polyfit. This may
            # also be accomplished by calculating the standard-deviation.
            rmsPoly = cubePoly.std(axis=2)

            slope, rSquared = cube.getAutoCorrelation(self.settings.autoCorrMinSub, self.settings.autoCorrStopIndex)
            ld = self._calculateLd(rms, slope)
        else:
            rmsPoly = slope = rSquared = ld = None

        results = PWSAnalysisResults.create(
            meanReflectance=reflectance,
            reflectance=cube,
            rms=rms,
            polynomialRms=rmsPoly,
            autoCorrelationSlope=slope,
            rSquared=rSquared,
            ld=ld,
            settings=self.settings,
            imCubeIdTag=cube.metadata.idTag,
            referenceIdTag=self.ref.metadata.idTag,
            extraReflectionTag=self.extraReflection.metadata.idTag if self.extraReflection is not None else None)
        warns = [warn for warn in warns if warn is not None]  # Filter out null values.
        return results, warns

    def _normalizeImCube(self, cube: pwsdt.ImCube) -> pwsdt.ImCube:
        cube.normalizeByExposure()
        if self.extraReflection is not None:
            cube.subtractExtraReflection(self.extraReflection)
        cube.normalizeByReference(self.ref)
        return cube

    def _filterSignal(self, data: np.ndarray, sampleFreq: float):
        if self.settings.filterCutoff is None: # Skip filtering.
            return data
        else:
            b, a = sps.butter(self.settings.filterOrder, self.settings.filterCutoff, fs=sampleFreq)  # Generate the filter coefficients
            return sps.filtfilt(b, a, data, axis=2).astype(data.dtype)  # Actually do the filtering on the data.

    # -- Polynomial Fit
    def _fitPolynomial(self, cube: pwsdt.KCube):
        order = self.settings.polynomialOrder
        flattenedData = cube.data.reshape((cube.data.shape[0] * cube.data.shape[1], cube.data.shape[2]))
        # Flatten the array to 2d and put the wavenumber axis first.
        flattenedData = np.rollaxis(flattenedData, 1)
        # make an empty array to hold the fit values.
        cubePoly = np.zeros(flattenedData.shape, dtype=cube.data.dtype)
        # At this point polydata goes from holding the cube data to holding the polynomial values for each pixel. still 2d.
        polydata = np.polyfit(cube.wavenumbers, flattenedData, order)
        for i in range(order + 1):
            # Populate cubePoly with the fit values.
            cubePoly += (np.array(cube.wavenumbers)[:, np.newaxis] ** i) * polydata[order - i, :]
        cubePoly = np.moveaxis(cubePoly, 0, 1)
        cubePoly = cubePoly.reshape(cube.data.shape)  # reshape back to a cube.
        return cubePoly

    # Ld Calculation
    @staticmethod
    def _calculateLd(rms: np.ndarray, slope: np.ndarray):
        assert rms.shape == slope.shape
        k = 2 * np.pi / 0.55
        fact = 1.38 * 1.38 / 2 / k / k
        A1 = 0.008  # TODO Determine what these constants are. Are they still valid for the newer analysis where we are using actual reflectance rather than just normalizing to reflectance ~= 1 ?
        A2 = 4
        ld = ((A2 / A1) * fact) * (rms / (-1 * slope.reshape(rms.shape)))
        return ld

    def copySharedDataToSharedMemory(self):  # Inherit docstring
        refdata = mp.RawArray('f', self.ref.data.size)
        refdata = np.frombuffer(refdata, dtype=np.float32).reshape(self.ref.data.shape)
        np.copyto(refdata, self.ref.data)
        self.ref.data = refdata

        if self.extraReflection is not None:
            iedata = mp.RawArray('f', self.extraReflection.data.size)
            iedata = np.frombuffer(iedata, dtype=np.float32).reshape(self.extraReflection.data.shape)
            np.copyto(iedata, self.extraReflection.data)
            self.extraReflection.data = iedata


class PWSAnalysisResults(AbstractHDFAnalysisResults):
    """A loader for analysis results that will only load them from hard disk as needed."""
    # All these cached properties stay in memory once they are loaded. It may be necessary to add a mechanism to decache them when memory is needed.

    @staticmethod
    def fields():  # Inherit docstring
        return ['time', 'reflectance', 'meanReflectance', 'rms', 'polynomialRms', 'autoCorrelationSlope', 'rSquared',
                'ld', 'imCubeIdTag', 'referenceIdTag', 'extraReflectionTag', 'settings']

    @staticmethod
    def name2FileName(name: str) -> str:  # Inherit docstring
        return f'analysisResults_{name}.h5'

    @staticmethod
    def fileName2Name(fileName: str) -> str:  # Inherit docstring
        return fileName.split('analysisResults_')[1][:-3]

    @classmethod
    def create(cls, settings: PWSAnalysisSettings, reflectance: pwsdt.KCube, meanReflectance: np.ndarray, rms: np.ndarray,
               polynomialRms: np.ndarray, autoCorrelationSlope: np.ndarray, rSquared: np.ndarray, ld: np.ndarray,
               imCubeIdTag: str, referenceIdTag: str, extraReflectionTag: Optional[str]):  # Inherit docstring
        #TODO check datatypes here
        d = {'time': datetime.now().strftime(dateTimeFormat),
            'reflectance': reflectance,
            'meanReflectance': meanReflectance,
            'rms': rms,
            'polynomialRms': polynomialRms,
            'autoCorrelationSlope': autoCorrelationSlope,
            'rSquared': rSquared,
            'ld': ld,
            'imCubeIdTag': imCubeIdTag,
            'referenceIdTag': referenceIdTag,
            'extraReflectionTag': extraReflectionTag,
            'settings': settings}
        return cls(None, d)

    @cached_property
    @clearError
    @getFromDict
    def settings(self) -> PWSAnalysisSettings:
        """The settings used for the analysis"""
        return PWSAnalysisSettings.fromJsonString(bytes(np.array(self.file['settings'])).decode())

    @cached_property
    @clearError
    @getFromDict
    def imCubeIdTag(self) -> str:
        """The idtag of the acquisition that was analyzed."""
        return bytes(np.array(self.file['imCubeIdTag'])).decode()

    @cached_property
    @clearError
    @getFromDict
    def referenceIdTag(self) -> str:
        """The idtag of the acquisition that was used as a reference for normalization."""
        return bytes(np.array(self.file['referenceIdTag'])).decode()

    @cached_property
    @clearError
    @getFromDict
    def time(self) -> str:
        """The time that the analysis was performed."""
        return self.file['time']

    @cached_property
    @clearError
    @getFromDict
    def reflectance(self) -> pwsdt.KCube:
        """The KCube containing the 3D reflectance data after all corrections and analysis."""
        dset = self.file['reflectance']
        return pwsdt.KCube.fromHdfDataset(dset)

    @cached_property
    @clearError
    @getFromDict
    def meanReflectance(self) -> np.ndarray:
        """A 2D array giving the reflectance of the image averaged over the full spectra."""
        dset = self.file['meanReflectance']
        return np.array(dset)

    @cached_property
    @clearError
    @getFromDict
    def rms(self) -> np.ndarray:
        """A 2D array giving the spectral variance at each posiiton in the image."""
        dset = self.file['rms']
        return np.array(dset)

    @cached_property
    @clearError
    @getFromDict
    def polynomialRms(self) -> np.ndarray:
        """A 2D array giving the variance of the polynomial fit that was subtracted from the reflectance before
        calculating RMS."""
        dset = self.file['polynomialRms']
        return np.array(dset)

    @cached_property
    @clearError
    @getFromDict
    def autoCorrelationSlope(self) -> np.ndarray:
        """A 2D array giving the slope of the ACF of the spectra at each position in the image."""
        dset = self.file['autoCorrelationSlope']
        return np.array(dset)

    @cached_property
    @clearError
    @getFromDict
    def rSquared(self) -> np.ndarray:
        """A 2D array giving the r^2 coefficient of determination for the linear fit to the logarithm of the ACF. This
        basically tells us how confident to be in the `autoCorrelationSlope`."""
        dset = self.file['rSquared']
        return np.array(dset)

    @cached_property
    @clearError
    @getFromDict
    def ld(self) -> np.ndarray:
        """A 2D array giving Ld. A parameter derived from RMS and the ACF slope."""
        dset = self.file['ld']
        return np.array(dset)

    @cached_property
    @clearError
    @getFromDict
    def opd(self) -> Tuple[np.ndarray, np.ndarray]:
        """
        A tuple containing: `opd`: The 3D array of values, `opdIndex`: The sequence of OPD values associated with each
        2D slice along the 3rd axis of the `opd` data.
        """
        dset = self.file['reflectance']
        cube = pwsdt.KCube.fromHdfDataset(dset)
        opd, opdIndex = cube.getOpd(isHannWindow=False, indexOpdStop=100)
        return opd, opdIndex

    @cached_property
    @clearError
    @getFromDict
    def extraReflectionTag(self) -> str:
        """The `idtag` of the extra reflectance correction used."""
        return bytes(np.array(self.file['extraReflectionTag'])).decode()


class LegacyPWSAnalysisResults(AbstractAnalysisResults):
    """Allows loading of the .mat files that were used by matlab analysis code to save analysis results. Only partially implemented."""
    def __init__(self, rms: np.ndarray):
        self._dict = {'rms': rms}

    @property
    def rms(self):
        return self._dict['rms']

    @classmethod
    def create(cls):
        raise NotImplementedError

    @classmethod
    def load(cls, directory, analysisName: str):
        import scipy.io as sio
        rms = sio.loadmat(os.path.join(directory, f'{analysisName}_Rms.mat'))['cubeRms']
        return cls(rms)


@dataclasses.dataclass
class PWSAnalysisSettings(AbstractAnalysisSettings):
    """These settings determine the behavior of the PWSAnalysis class.

    Attributes:
        filterOrder (int): The `order` of the buttersworth filter used for lowpass filtering.
        filterCutoff (float): The cutoff frequency of the buttersworth filter used for lowpass filtering. Set to `None` to skip lowpass filtering.
        polynomialOrder (int): The order of the polynomial which will be fit to the reflectance and then subtracted before calculating the analysis results.
        extraReflectanceId (str): The `idtag` of the extra reflection used for correction. Set to `None` if extra reflectance calibration is being skipped.
        referenceMaterial (Material): The material that was being imaged in the reference acquisition
        wavelengthStart (int): The acquisition spectra will be truncated at this wavelength before analysis.
        wavelengthStop (int): The acquisition spectra will be truncated after this wavelength before analysis.
        skipAdvanced (bool): If `True` then skip analysis of the OPD and autocorrelation.
        autoCorrStopIndex (int): The autocorrelation slope will be calculated up to this number of elements. More elements is theoretically better but it severely limited by SNR.
        autoCorrMinSub (bool): If `True` then subtract the minimum of the ACF from ACF. This prevents numerical issues but doesn't actually make any sense.
        numericalAperture (float): The numerical aperture that the acquisition was imaged at.
        relativeUnits (bool): relativeUnits: If `True` then all calculation are performed such that the reflectance is 1 if it matches the reference. If `False` then we use the
            theoretical reflectance of the reference  (based on NA and reference material) to normalize our results to the actual physical reflectance of
            the sample (about 0.4% for water)
        cameraCorrection: An object describing the dark counts and non-linearity of the camera used.
    """
    filterOrder: int
    filterCutoff: typing.Optional[float]
    polynomialOrder: int
    extraReflectanceId: typing.Optional[str]
    referenceMaterial: Material
    wavelengthStart: int
    wavelengthStop: int
    skipAdvanced: bool
    autoCorrStopIndex: int
    autoCorrMinSub: bool  # Determines if the autocorrelation should have it's minimum subtracted from it before processing. This is mathematically nonsense but is needed if the autocorrelation has negative values in it.
    numericalAperture: float
    relativeUnits: bool  # determines if reflectance (and therefore the other parameters) should be calculated in absolute units of reflectance or just relative to the reflectance of the reference image.
    cameraCorrection: pwsdt.CameraCorrection

    FileSuffix = 'analysis'  # This is used for saving and loading to json

    def _asDict(self) -> dict:  # Inherit docstring
        d = dataclasses.asdict(self)
        if self.referenceMaterial is None:
            d['referenceMaterial'] = None
        else:
            d['referenceMaterial'] = self.referenceMaterial.name  # Convert from enum to string
        return d

    @classmethod
    def _fromDict(cls, d: dict) -> PWSAnalysisSettings:  # Inherit docstring
        if d['referenceMaterial'] is not None:
            d['referenceMaterial'] = Material[d['referenceMaterial']]  # Convert from string to enum
        for newKey in ['relativeUnits', 'extraReflectanceId', 'cameraCorrection']:
            if newKey not in d.keys():
                d[newKey] = None #For a while these settings were missing from the code. Allow us to still load old files.
        return cls(**d)<|MERGE_RESOLUTION|>--- conflicted
+++ resolved
@@ -86,18 +86,11 @@
     on as many data cubes as you want.
 
     Args:
-<<<<<<< HEAD
-        runtimeSettings: The settings used for the analysis
+        settings: The settings used for the analysis
+        extraReflectanceMetadata: the metadata object referring to a calibration file for extra reflectance.
         ref: The reference acquisition used for analysis #TODO isn't the reference also part of the runtimeSettings? Yes, but a lot of preprocessing is done to ref by the `taskManager` before passing it in here, maybe that's not right, but it's a lot of work to fix.
     """
-    def __init__(self, runtimeSettings: PWSRuntimeAnalysisSettings, ref: pwsdt.ImCube):
-=======
-        settings: The settings used for the analysis
-        extraReflectanceMetadata: the metadata object referring to a calibration file for extra reflectance.
-        ref: The reference acquisition used for analysis #TODO isn't the reference also part of the runtimeSettings?
-    """
     def __init__(self, settings: PWSAnalysisSettings, extraReflectanceMetadata: typing.Optional[ERMetaData], ref: pwsdt.ImCube):
->>>>>>> 6ebb80d1
         from pwspy.dataTypes import ExtraReflectanceCube
         assert ref.processingStatus.cameraCorrected, "Before attempting to analyze using this reference make sure that it has had camera darkcounts and non-linearity corrected for."
         super().__init__()
