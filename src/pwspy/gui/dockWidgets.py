--- conflicted
+++ resolved
@@ -1,385 +1,270 @@
-# -*- coding: utf-8 -*-
-"""
-Created on Sun Feb 10 18:51:35 2019
-
-@author: Nick
-"""
-from PyQt5 import (QtCore)
-from PyQt5.QtWidgets import (QDockWidget, QTableWidgetItem,
-                             QGroupBox, QGridLayout, QLabel, QLineEdit,
-                             QRadioButton, QFrame, QHBoxLayout, QVBoxLayout,
-<<<<<<< HEAD
-                             QScrollArea, QWidget, QSpinBox,
-                             QPushButton, QCheckBox, QSizePolicy, QSpacerItem)
-from customWidgets import CopyableTable, LittlePlot, CellTableWidget, CollapsibleSection
-=======
-                             QScrollArea, QWidget, QDialog, QSpinBox,
-                             QFileDialog, QPushButton, QApplication,
-                             QCheckBox, QSizePolicy, QSpacerItem, QMessageBox,
-                             QComboBox)
-from PyQt5 import (QtCore, QtGui)
-from customWidgets import CopyableTable, LittlePlot, CellTableWidget, CollapsibleSection, AspectRatioWidget, CellTableWidgetItem
->>>>>>> 3bc0776f
-from pwspy.analysis import AnalysisSettings
-import os
-from pwspy.imCube.ICMetaDataClass import ICMetaData
-import re
-from collections.abc import Iterable
-
-
-class CellSelectorDock(QDockWidget):
-    def __init__(self):
-        super().__init__("Cell Selector")
-<<<<<<< HEAD
-        self.setObjectName('CellSelectorDock')  # needed for restore state to work
-        self.tableWidget = CellTableWidget()
-        #        self.tableWidget.setRowCount(4)
-        #        self.tableWidget.setColumnCount(1)
-        #        self.tableWidget.setItem(0,0, QTableWidgetItem("Cell (1,1)"))
-        self.setWidget(self.tableWidget)
-
-
-=======
-        self.setObjectName('CellSelectorDock') #needed for restore state to work
-        self.widget = QWidget(self)
-        layout = QVBoxLayout()
-        self.tableWidget = CellTableWidget(self.widget)
-        self.filterWidget = QWidget(self.widget)
-        self.pathFilter = QComboBox(self.filterWidget)
-        self.pathFilter.setEditable(True)
-        self.expressionFilter = QLineEdit(self.filterWidget)
-        self.expressionFilter.editingFinished.connect(self.executeFilter)
-        _ = QGridLayout()
-        _.addWidget(self.pathFilter,0,0,1,1)
-        _.addWidget(self.expressionFilter,0,1,1,1)
-        self.filterWidget.setLayout(_)
-        layout.addWidget(self.tableWidget)
-        layout.addWidget(self.filterWidget)
-        self.widget.setLayout(layout)
-        self.setWidget(self.widget)
-        self.cells = []
-    def addCell(self, fileName:str, workingDir:str):
-        self.cells.append(ICMetaData.loadAny(fileName))
-        cell = CellTableWidgetItem(self.cells[-1], os.path.split(fileName)[0][len(workingDir)+1:], int(fileName.split('Cell')[-1]))
-        self.tableWidget.addCellItem(cell)
-    def clearCells(self):
-        self.cells = []
-        self.tableWidget.clearCellItems()
-    def updateFilters(self):
-        try:
-            self.pathFilter.currentIndexChanged.disconnect()
-        except:
-            pass
-        self.pathFilter.clear()
-        self.pathFilter.addItem('.*')
-        paths = []
-        for i in self.tableWidget.cellItems:
-            paths.append(i.path.text())
-        self.pathFilter.addItems(set(paths))
-        self.pathFilter.currentIndexChanged.connect(self.executeFilter) #reconnect
-
-    def executeFilter(self):
-        path = self.pathFilter.currentText()
-        path = path.replace('\\', '\\\\')
-        for i in range(self.tableWidget.rowCount()):
-            text = self.tableWidget.item(i,0).text()
-            text = text.replace(r'\\', r'\\\\')
-            try:
-                match = re.match(path, text)
-            except:
-                QMessageBox.information(self, 'Hmm', f'{text} is not a valid regex expression.')
-                return
-            expr = self.expressionFilter.text()
-            if expr.strip() != '':
-                try:
-                    ret = bool(eval(expr.format(num=self.tableWidget.item(i,1).number)))
-                except:
-                    QMessageBox.information(self, 'Hmm', f'{expr} is not a valid boolean expression.')
-                    return
-            else:
-                ret = True
-            if match and ret:
-                self.tableWidget.setRowHidden(i,False)
-            else:
-                self.tableWidget.setRowHidden(i,True)
-
-    
->>>>>>> 3bc0776f
-class AnalysisSettingsDock(QDockWidget):
-    def __init__(self):
-        super().__init__("Settings")
-        self.setObjectName('AnalysisSettingsDock')  # needed for restore state to work
-        self.widget = QScrollArea()
-<<<<<<< HEAD
-        internalWidget = QFrame()
-        internalWidget.setLayout(QVBoxLayout())
-        internalWidget.setFixedSize(350, 400)
-        #        internalWidget.setSizePolicy(QSizePolicy.Fixed, QSizePolicy.Preferred)
-
-        internalWidget2 = QFrame()
-        internalWidget2.setMinimumSize(350, 100)
-        spacer = QSpacerItem(0, 0, QSizePolicy.Expanding, QSizePolicy.Expanding)
-        internalWidget.layout().addWidget(internalWidget2)
-        internalWidget.layout().addItem(spacer)
-        self.widget.setWidget(internalWidget)
-        self.layout = QGridLayout()  # QVBoxLayout()
-        internalWidget2.setLayout(self.layout)
-=======
-        self.internalWidget = QFrame()
-        self.internalWidget.setLayout(QVBoxLayout())
-        self.internalWidget.setFixedSize(350,400)
-
-        self.contentsFrame = QFrame()
-        self.contentsFrame.setMinimumSize(350,100)
-        spacer = QSpacerItem(0,0, QSizePolicy.Expanding, QSizePolicy.Expanding)
-        self.internalWidget.layout().addWidget(self.contentsFrame)
-        self.internalWidget.layout().addItem(spacer)
-        self.widget.setWidget(self.internalWidget)
-        self.layout = QGridLayout()#QVBoxLayout()
-        self.contentsFrame.setLayout(self.layout)
->>>>>>> 3bc0776f
-        self.setupFrame()
-        self.setWidget(self.widget)
-
-    def setupFrame(self):
-<<<<<<< HEAD
-        """Presets"""
-        presets = QGroupBox("Presets")
-        #        presets.setFixedSize(300,50)
-        presets.setLayout(QHBoxLayout())
-        presets.layout().addWidget(QRadioButton("Legacy"))
-        presets.layout().addWidget(QRadioButton("Reccommended"))
-        self.layout.addWidget(presets, 0, 0, 1, 4)
-=======
-        '''Presets'''
-        self.presets = QGroupBox("Presets")
-        self.presets.setLayout(QHBoxLayout())
-        self.presets.layout().addWidget(QRadioButton("Legacy"))
-        self.presets.layout().addWidget(QRadioButton("Reccommended"))
-        self.layout.addWidget(self.presets,0,0,1,4)
->>>>>>> 3bc0776f
-
-        '''Hardwarecorrections'''
-        layout = QGridLayout()
-        _ = layout.addWidget
-        _(QLabel('DarkCounts'), 0, 0);
-        _(QSpinBox(), 0, 1)
-        _(QLabel("Linearity Correction"), 0, 2);
-        _(QLineEdit(), 0, 3)
-        frame = QFrame();
-        frame.setLayout(QHBoxLayout())
-        frame.layout().addWidget(QLabel("R Subtraction"))
-        frame.layout().addWidget(QLineEdit())
-        frame.layout().addWidget(QPushButton())
-<<<<<<< HEAD
-        _(frame, 1, 0, 1, 4)
-        hardWareCorrections = CollapsibleSection('Automatic Correction', 100, self)
-        hardWareCorrections.setLayout(layout)
-
-        self.layout.addWidget(hardWareCorrections, 1, 0, 1, 4)
-
-        '''SignalPreparations'''
-        #        signalPrep = CollapsibleSection('Hey',2, self)
-        signalPrep = QGroupBox("Signal Prep")
-        signalPrep.setFixedSize(150, 100)
-        signalPrep.setLayout(QGridLayout())
-        _ = signalPrep.layout().addWidget
-        self.filterOrder = QSpinBox()
-        self.filterCutoff = QSpinBox()
-        _(QLabel("Filter Order"), 0, 0, 1, 1)
-        _(self.filterOrder, 0, 1, 1, 1)
-        _(QLabel("Cutoff Freq."), 1, 0, 1, 1)
-        _(self.filterCutoff, 1, 1, 1, 1)
-        _(QLabel("nm<sup>-1</sup>"), 1, 2, 1, 1)
-        self.layout.addWidget(signalPrep, 2, 0, 1, 2)
-
-        '''Polynomial subtraction'''
-        polySub = QGroupBox("Polynomial Subtraction")
-        polySub.setFixedSize(150, 100)
-        polySub.setLayout(QGridLayout())
-        _ = polySub.layout().addWidget
-        self.polynomialOrder = QSpinBox()
-        _(QLabel("Order"), 0, 0, 1, 1)
-        _(self.polynomialOrder, 0, 1, 1, 1)
-        self.layout.addWidget(polySub, 2, 2, 1, 2)
-        #        sublayout = QHBoxLayout()
-        #        sublayout.addWidget(signalPrep)
-        #        sublayout.addWidget(polySub)
-        #        _ = QWidget()
-        #        _.setLayout(sublayout)
-        #        self.layout.addWidget(_)
-
-=======
-        _(frame,1,0,1,4)
-        self.hardwareCorrections = CollapsibleSection('Automatic Correction',100,self)
-        self.hardwareCorrections.stateChanged.connect(self.updateSize)
-        self.hardwareCorrections.setLayout(layout)
-
-        self.layout.addWidget(self.hardwareCorrections,1,0,1,4)
-        
-        '''SignalPreparations'''
-        self.signalPrep = QGroupBox("Signal Prep")
-        self.signalPrep.setFixedSize(150,100)
-        self.signalPrep.setLayout(QGridLayout())
-        _ = self.signalPrep.layout().addWidget
-        self.filterOrder = QSpinBox()
-        self.filterCutoff = QSpinBox()
-        _(QLabel("Filter Order"),0,0,1,1)
-        _(self.filterOrder,0,1,1,1)
-        _(QLabel("Cutoff Freq."),1,0,1,1)
-        _(self.filterCutoff, 1,1,1,1)
-        _(QLabel("nm<sup>-1</sup>"),1,2,1,1)
-        self.layout.addWidget(self.signalPrep,2,0,1,2)
-    
-        '''Polynomial subtraction'''
-        self.polySub = QGroupBox("Polynomial Subtraction")
-        self.polySub.setFixedSize(150,100)
-        self.polySub.setLayout(QGridLayout())
-        _ = self.polySub.layout().addWidget
-        self.polynomialOrder = QSpinBox()
-        _(QLabel("Order"),0,0,1,1)
-        _(self.polynomialOrder,0,1,1,1)
-        self.layout.addWidget(self.polySub,2,2,1,2)
-        
->>>>>>> 3bc0776f
-        '''Advanced Calculations'''
-        self.advanced = CollapsibleSection('Skip Advanced Analysis', 100, self)
-        self.advanced.stateChanged.connect(self.updateSize)
-        layout = QGridLayout()
-        _ = layout.addWidget
-        _(QCheckBox("MinSub"))
-<<<<<<< HEAD
-        advanced.setLayout(layout)
-        self.layout.addWidget(advanced, 3, 0, 1, 4)
-
-    def loadFromSettings(self, settings: AnalysisSettings):
-=======
-        self.advanced.setLayout(layout)
-        self.layout.addWidget(self.advanced,3,0,1,4)
-        
-    def loadFromSettings(self, settings:AnalysisSettings):
->>>>>>> 3bc0776f
-        self.filterOrder.setValue(settings.filterOrder)
-        self.filterCutoff.setValue(settings.filterCutoff)
-        self.polynomialOrder.setValue(settings.polynomialOrder)
-        self.referenceMaterial.setValue(settings.referenceMaterial)
-<<<<<<< HEAD
-
-
-=======
-        
-    def updateSize(self):
-        height = 50 #give this much excess room.
-        height += self.presets.height()
-        height += self.hardwareCorrections.height()
-        height += self.signalPrep.height()
-        height += self.advanced.height()
-        self.internalWidget.setFixedHeight(height)
-        
->>>>>>> 3bc0776f
-class ResultsTableDock(QDockWidget):
-    def __init__(self):
-        super().__init__("Results")
-        self.setObjectName('ResultsTableDock')
-        columns = ('Cell#', "RMS", 'Reflectance', 'ld', 'etc.')
-        self.widget = QWidget()
-        self.widget.setLayout(QHBoxLayout())
-        self.table = CopyableTable()
-        self.table.setRowCount(5)
-        self.table.setColumnCount(len(columns))
-        self.table.setHorizontalHeaderLabels(columns)
-        self.table.verticalHeader().hide()
-        self.table.setItem(1, 1, QTableWidgetItem("rms"))
-        self.checkBoxes = QFrame()
-        self.checkBoxes.setLayout(QVBoxLayout())
-        for i, n in enumerate(columns):
-            c = QCheckBox(n)
-            c.setCheckState(2)
-            f = lambda state, num=i: self.table.setColumnHidden(num, state == 0)
-            c.stateChanged.connect(f)
-            self.checkBoxes.layout().addWidget(c)
-        self.widget.layout().addWidget(self.checkBoxes)
-        self.widget.layout().addWidget(self.table)
-        self.setWidget(self.widget)
-
-    def copy(self):
-        for i in range(self.table.rowCount):
-            for j in range(self.table.columnCount):
-                if self.table.cellWidget(i, j).isSelected():
-                    print('a')
-
-
-class PlottingWidget(QDockWidget):
-    def __init__(self, cellSelectorTable:CellTableWidget):
-        super().__init__("Plotting")
-        self.selector = cellSelectorTable
-        self.setObjectName('PlottingWidget')
-<<<<<<< HEAD
-        self.widget = QScrollArea()
-        self.widget.setVerticalScrollBarPolicy(QtCore.Qt.ScrollBarAlwaysOn)
-        self.widget.setWidgetResizable(True)
-        self.m = QFrame()
-        self.m.setLayout(QVBoxLayout())
-        for i in range(4):
-            self.m.layout().addWidget(LittlePlot())
-        self.widget.setWidget(self.m)
-
-        self.setWidget(self.widget)
-
-=======
-        self.plots = []
-        self.widget = QWidget()
-        self.widget.setLayout(QHBoxLayout())
-        plotScroll = QScrollArea()
-        plotScroll.setVerticalScrollBarPolicy(QtCore.Qt.ScrollBarAlwaysOn)
-        plotScroll.setWidgetResizable(True)
-        self.scrollContents = QWidget()
-        self.arController = AspectRatioWidget(self.scrollContents, 1, self)
-        self.scrollContents.setLayout(QVBoxLayout())
-        plotScroll.setWidget(self.arController)
-        buttons = QWidget()
-        buttons.setLayout(QVBoxLayout())
-        _ = buttons.layout().addWidget
-        self.plotRMSButton = QPushButton("RMS")
-        self.plotBFButton = QPushButton('BF')
-        self.plot3dButton = QPushButton("3D")
-        self.clearButton = QPushButton("Clear")
-        self.plotRMSButton.released.connect(self.plotRMS)
-        self.clearButton.released.connect(self.clearPlots)
-        
-        _(self.plotRMSButton)
-        _(self.plotBFButton)
-        _(self.plot3dButton)
-        _(self.clearButton)
-        self.widget.layout().addWidget(plotScroll)
-        self.widget.layout().addWidget(buttons)
-        self.setWidget(self.widget)
-    
-    def addPlot(self, plot):
-        self.plots.append(plot)
-        self.scrollContents.layout().addWidget(plot)
-        self._plotsChanged()
-        
-    def clearPlots(self):
-        for i in self.plots:
-            self.scrollContents.layout().removeWidget(i)
-            i.deleteLater()
-            i=None   
-        self.plots = []
-        self._plotsChanged()
-        
-    def _plotsChanged(self):
-        if len(self.plots)>0:
-            self.arController.setAspect(1/len(self.plots))
-
-    def plotRMS(self):  
-        cells = self.selector.selectedCells
-        if len(cells)==0:
-            messageBox =  QMessageBox(self)
-            messageBox.critical(self, "Oops!","Please select the cells you would like to plot.")
-            messageBox.setFixedSize(500,200)
-        for i in cells:      
-            self.addPlot(LittlePlot())
-        
-
->>>>>>> 3bc0776f
+# -*- coding: utf-8 -*-
+"""
+Created on Sun Feb 10 18:51:35 2019
+
+@author: Nick
+"""
+from PyQt5.QtWidgets import (QDockWidget, QTableWidget, QTableWidgetItem,
+                             QGroupBox, QGridLayout, QLabel, QLineEdit,
+                             QRadioButton, QFrame, QHBoxLayout, QVBoxLayout,
+                             QScrollArea, QWidget, QDialog, QSpinBox,
+                             QFileDialog, QPushButton, QApplication,
+                             QCheckBox, QSizePolicy, QSpacerItem, QMessageBox,
+                             QComboBox)
+from PyQt5 import (QtCore, QtGui)
+from customWidgets import CopyableTable, LittlePlot, CellTableWidget, CollapsibleSection, AspectRatioWidget, CellTableWidgetItem
+from pwspy.analysis import AnalysisSettings
+import os
+from pwspy.imCube.ICMetaDataClass import ICMetaData
+import re
+from collections.abc import Iterable
+
+
+class CellSelectorDock(QDockWidget):
+    def __init__(self):
+        super().__init__("Cell Selector")
+        self.setObjectName('CellSelectorDock') #needed for restore state to work
+        self.widget = QWidget(self)
+        layout = QVBoxLayout()
+        self.tableWidget = CellTableWidget(self.widget)
+        self.filterWidget = QWidget(self.widget)
+        self.pathFilter = QComboBox(self.filterWidget)
+        self.pathFilter.setEditable(True)
+        self.expressionFilter = QLineEdit(self.filterWidget)
+        self.expressionFilter.editingFinished.connect(self.executeFilter)
+        _ = QGridLayout()
+        _.addWidget(self.pathFilter,0,0,1,1)
+        _.addWidget(self.expressionFilter,0,1,1,1)
+        self.filterWidget.setLayout(_)
+        layout.addWidget(self.tableWidget)
+        layout.addWidget(self.filterWidget)
+        self.widget.setLayout(layout)
+        self.setWidget(self.widget)
+        self.cells = []
+    def addCell(self, fileName:str, workingDir:str):
+        self.cells.append(ICMetaData.loadAny(fileName))
+        cell = CellTableWidgetItem(self.cells[-1], os.path.split(fileName)[0][len(workingDir)+1:], int(fileName.split('Cell')[-1]))
+        self.tableWidget.addCellItem(cell)
+    def clearCells(self):
+        self.cells = []
+        self.tableWidget.clearCellItems()
+    def updateFilters(self):
+        try:
+            self.pathFilter.currentIndexChanged.disconnect()
+        except:
+            pass
+        self.pathFilter.clear()
+        self.pathFilter.addItem('.*')
+        paths = []
+        for i in self.tableWidget.cellItems:
+            paths.append(i.path.text())
+        self.pathFilter.addItems(set(paths))
+        self.pathFilter.currentIndexChanged.connect(self.executeFilter) #reconnect
+
+    def executeFilter(self):
+        path = self.pathFilter.currentText()
+        path = path.replace('\\', '\\\\')
+        for i in range(self.tableWidget.rowCount()):
+            text = self.tableWidget.item(i,0).text()
+            text = text.replace(r'\\', r'\\\\')
+            try:
+                match = re.match(path, text)
+            except:
+                QMessageBox.information(self, 'Hmm', f'{text} is not a valid regex expression.')
+                return
+            expr = self.expressionFilter.text()
+            if expr.strip() != '':
+                try:
+                    ret = bool(eval(expr.format(num=self.tableWidget.item(i,1).number)))
+                except:
+                    QMessageBox.information(self, 'Hmm', f'{expr} is not a valid boolean expression.')
+                    return
+            else:
+                ret = True
+            if match and ret:
+                self.tableWidget.setRowHidden(i,False)
+            else:
+                self.tableWidget.setRowHidden(i,True)
+
+    
+class AnalysisSettingsDock(QDockWidget):
+    def __init__(self):
+        super().__init__("Settings")
+        self.setObjectName('AnalysisSettingsDock') #needed for restore state to work
+        self.widget = QScrollArea()
+        self.internalWidget = QFrame()
+        self.internalWidget.setLayout(QVBoxLayout())
+        self.internalWidget.setFixedSize(350,400)
+
+        self.contentsFrame = QFrame()
+        self.contentsFrame.setMinimumSize(350,100)
+        spacer = QSpacerItem(0,0, QSizePolicy.Expanding, QSizePolicy.Expanding)
+        self.internalWidget.layout().addWidget(self.contentsFrame)
+        self.internalWidget.layout().addItem(spacer)
+        self.widget.setWidget(self.internalWidget)
+        self.layout = QGridLayout()#QVBoxLayout()
+        self.contentsFrame.setLayout(self.layout)
+        self.setupFrame()
+        self.setWidget(self.widget)
+        
+    def setupFrame(self):
+        '''Presets'''
+        self.presets = QGroupBox("Presets")
+        self.presets.setLayout(QHBoxLayout())
+        self.presets.layout().addWidget(QRadioButton("Legacy"))
+        self.presets.layout().addWidget(QRadioButton("Reccommended"))
+        self.layout.addWidget(self.presets,0,0,1,4)
+
+        '''Hardwarecorrections'''
+        layout = QGridLayout()
+        _ = layout.addWidget
+        _(QLabel('DarkCounts'),0,0); _(QSpinBox(),0,1);
+        _(QLabel("Linearity Correction"),0,2); _(QLineEdit(),0,3)
+        frame = QFrame(); frame.setLayout(QHBoxLayout())
+        frame.layout().addWidget(QLabel("R Subtraction"))
+        frame.layout().addWidget(QLineEdit())
+        frame.layout().addWidget(QPushButton())
+        _(frame,1,0,1,4)
+        self.hardwareCorrections = CollapsibleSection('Automatic Correction',100,self)
+        self.hardwareCorrections.stateChanged.connect(self.updateSize)
+        self.hardwareCorrections.setLayout(layout)
+
+        self.layout.addWidget(self.hardwareCorrections,1,0,1,4)
+        
+        '''SignalPreparations'''
+        self.signalPrep = QGroupBox("Signal Prep")
+        self.signalPrep.setFixedSize(150,100)
+        self.signalPrep.setLayout(QGridLayout())
+        _ = self.signalPrep.layout().addWidget
+        self.filterOrder = QSpinBox()
+        self.filterCutoff = QSpinBox()
+        _(QLabel("Filter Order"),0,0,1,1)
+        _(self.filterOrder,0,1,1,1)
+        _(QLabel("Cutoff Freq."),1,0,1,1)
+        _(self.filterCutoff, 1,1,1,1)
+        _(QLabel("nm<sup>-1</sup>"),1,2,1,1)
+        self.layout.addWidget(self.signalPrep,2,0,1,2)
+    
+        '''Polynomial subtraction'''
+        self.polySub = QGroupBox("Polynomial Subtraction")
+        self.polySub.setFixedSize(150,100)
+        self.polySub.setLayout(QGridLayout())
+        _ = self.polySub.layout().addWidget
+        self.polynomialOrder = QSpinBox()
+        _(QLabel("Order"),0,0,1,1)
+        _(self.polynomialOrder,0,1,1,1)
+        self.layout.addWidget(self.polySub,2,2,1,2)
+        
+        '''Advanced Calculations'''
+        self.advanced = CollapsibleSection('Skip Advanced Analysis', 100, self)
+        self.advanced.stateChanged.connect(self.updateSize)
+        layout = QGridLayout()
+        _ = layout.addWidget
+        _(QCheckBox("MinSub"))
+        self.advanced.setLayout(layout)
+        self.layout.addWidget(self.advanced,3,0,1,4)
+        
+    def loadFromSettings(self, settings:AnalysisSettings):
+        self.filterOrder.setValue(settings.filterOrder)
+        self.filterCutoff.setValue(settings.filterCutoff)
+        self.polynomialOrder.setValue(settings.polynomialOrder)
+        self.referenceMaterial.setValue(settings.referenceMaterial)
+        
+    def updateSize(self):
+        height = 50 #give this much excess room.
+        height += self.presets.height()
+        height += self.hardwareCorrections.height()
+        height += self.signalPrep.height()
+        height += self.advanced.height()
+        self.internalWidget.setFixedHeight(height)
+        
+class ResultsTableDock(QDockWidget):
+    def __init__(self):
+        super().__init__("Results")
+        self.setObjectName('ResultsTableDock')
+        columns = ('Cell#', "RMS", 'Reflectance', 'ld', 'etc.')
+        self.widget = QWidget()
+        self.widget.setLayout(QHBoxLayout())
+        self.table = CopyableTable()
+        self.table.setRowCount(5)
+        self.table.setColumnCount(len(columns))
+        self.table.setHorizontalHeaderLabels(columns)
+        self.table.verticalHeader().hide()
+        self.table.setItem(1,1,QTableWidgetItem("rms"))
+        self.checkBoxes = QFrame()
+        self.checkBoxes.setLayout(QVBoxLayout())
+        for i,n in enumerate(columns):
+            c = QCheckBox(n)
+            c.setCheckState(2)
+            f = lambda state,i=i : self.table.setColumnHidden(i,state==0)
+            c.stateChanged.connect(f)
+            self.checkBoxes.layout().addWidget(c)
+        self.widget.layout().addWidget(self.checkBoxes)
+        self.widget.layout().addWidget(self.table)
+        self.setWidget(self.widget)
+    def copy(self):
+        for i in range(self.table.rowCount):
+            for j in range(self.table.columnCount):
+                if self.table.cellWidget(i,j).isSelected():
+                    print('a')
+        
+        
+class PlottingWidget(QDockWidget):
+    def __init__(self, cellSelectorTable:CellTableWidget):
+        super().__init__("Plotting")
+        self.selector = cellSelectorTable
+        self.setObjectName('PlottingWidget')
+        self.plots = []
+        self.widget = QWidget()
+        self.widget.setLayout(QHBoxLayout())
+        plotScroll = QScrollArea()
+        plotScroll.setVerticalScrollBarPolicy(QtCore.Qt.ScrollBarAlwaysOn)
+        plotScroll.setWidgetResizable(True)
+        self.scrollContents = QWidget()
+        self.arController = AspectRatioWidget(self.scrollContents, 1, self)
+        self.scrollContents.setLayout(QVBoxLayout())
+        plotScroll.setWidget(self.arController)
+        buttons = QWidget()
+        buttons.setLayout(QVBoxLayout())
+        _ = buttons.layout().addWidget
+        self.plotRMSButton = QPushButton("RMS")
+        self.plotBFButton = QPushButton('BF')
+        self.plot3dButton = QPushButton("3D")
+        self.clearButton = QPushButton("Clear")
+        self.plotRMSButton.released.connect(self.plotRMS)
+        self.clearButton.released.connect(self.clearPlots)
+        
+        _(self.plotRMSButton)
+        _(self.plotBFButton)
+        _(self.plot3dButton)
+        _(self.clearButton)
+        self.widget.layout().addWidget(plotScroll)
+        self.widget.layout().addWidget(buttons)
+        self.setWidget(self.widget)
+    
+    def addPlot(self, plot):
+        self.plots.append(plot)
+        self.scrollContents.layout().addWidget(plot)
+        self._plotsChanged()
+        
+    def clearPlots(self):
+        for i in self.plots:
+            self.scrollContents.layout().removeWidget(i)
+            i.deleteLater()
+            i=None   
+        self.plots = []
+        self._plotsChanged()
+        
+    def _plotsChanged(self):
+        if len(self.plots)>0:
+            self.arController.setAspect(1/len(self.plots))
+
+    def plotRMS(self):  
+        cells = self.selector.selectedCells
+        if len(cells)==0:
+            messageBox =  QMessageBox(self)
+            messageBox.critical(self, "Oops!","Please select the cells you would like to plot.")
+            messageBox.setFixedSize(500,200)
+        for i in cells:      
+            self.addPlot(LittlePlot())
+        