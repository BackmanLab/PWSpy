# -*- coding: utf-8 -*-
"""
Created on Wed Feb 13 18:04:57 2019

@author: backman05
"""
<<<<<<< HEAD
=======
from PyQt5 import QtCore, QtGui
from PyQt5.QtWidgets import QApplication, QWidget, QMainWindow, QDockWidget
from PyQt5.QtWidgets import (QTableWidget,QTableWidgetItem, QVBoxLayout,
                             QTabWidget, QTextEdit, QLabel, QGroupBox,
                             QGridLayout, QApplication, QStyleFactory, QDialog,
                             QHBoxLayout, QLineEdit, QPushButton, QFileDialog, QCheckBox,
                             QMessageBox)
>>>>>>> 3bc0776f
import os
from glob import glob

from PyQt5 import QtCore, QtGui
from PyQt5.QtWidgets import (QGridLayout, QDialog,
                             QLineEdit, QPushButton, QFileDialog, QCheckBox)


class WorkingDirDialog(QDialog):
    def __init__(self, parent):
        super().__init__(parent, QtCore.Qt.WindowTitleHint | QtCore.Qt.WindowSystemMenuHint | QtCore.Qt.WindowCloseButtonHint) #Construct without a question mark button
        self.setWindowTitle("Working Directory")
        self.setLayout(QGridLayout())
        self.setModal(True)
        self.textLine = QLineEdit()
        self.browseButton = QPushButton(QtGui.QIcon(os.path.join('resources', 'folder.png')), '')
        self.scanButton = QPushButton('Scan!')
        self.recursiveCheckbox = QCheckBox("recursively scan subfolders")
        self.layout().addWidget(self.textLine, 0, 0, 1, 4)
        self.layout().addWidget(self.browseButton, 0, 5, 1, 1)
        self.layout().addWidget(self.recursiveCheckbox, 1, 0, 1, 2)
        self.layout().addWidget(self.scanButton, 1, 2, 1, 1)
        self.setFixedSize(400, 75)
        self.scanButton.released.connect(self.scanButtonPushed_)
        self.browseButton.released.connect(self.browseFile)
<<<<<<< HEAD

    def scanButtonPushed_(self):
        self.accept()
        self.scanButtonPushed.emit(self.textLine.text(), self.recursiveCheckbox.checkState() != 0)

    def browseFile(self):
        _ = QFileDialog(self)
        _.setFileMode(QFileDialog.DirectoryOnly)
        _.show()
        _.fileSelected.connect(self.textLine.setText)


=======
        self.directory = os.path.expanduser('~')
        
    def scanButtonPushed_(self):
        self.workingDir = self.textLine.text()
        recursive = self.recursiveCheckbox.checkState()!=0
        pattern = [os.path.join('**','Cell*')] if recursive else ['Cell*']
        files = []
        for patt in pattern:
            files.extend(glob(os.path.join(self.workingDir, patt), recursive=recursive))
        if len(files)==0:
            QMessageBox.information(self, "Hmm", "No PWS files were found.")
        else:
            _,files = zip(*sorted([(int(f.split('Cell')[-1]),f) for f in files]))
            self.parent().cellSelector.clearCells()
            [self.parent().cellSelector.addCell(f, self.workingDir) for f in files]
            self.parent().cellSelector.updateFilters()
            self.accept()
#        self.scanButtonPushed.emit(self.textLine.text(), self.recursiveCheckbox.checkState()!=0)
        
    def browseFile(self):
#        _ = QFileDialog(self)
#        _.setFileMode(QFileDialog.DirectoryOnly)
#        _.show()
#        _.fileSelected.connect(self.textLine.setText)
        _ = QFileDialog.getExistingDirectory(self, 'Working Directory', self.directory)
        if _ != '':
            self.directory = _
            self.textLine.setText(self.directory)
        
>>>>>>> 3bc0776f
if __name__ == '__main__':
    _ = WorkingDirDialog()
    _.show()<|MERGE_RESOLUTION|>--- conflicted
+++ resolved
@@ -4,8 +4,6 @@
 
 @author: backman05
 """
-<<<<<<< HEAD
-=======
 from PyQt5 import QtCore, QtGui
 from PyQt5.QtWidgets import QApplication, QWidget, QMainWindow, QDockWidget
 from PyQt5.QtWidgets import (QTableWidget,QTableWidgetItem, QVBoxLayout,
@@ -13,14 +11,8 @@
                              QGridLayout, QApplication, QStyleFactory, QDialog,
                              QHBoxLayout, QLineEdit, QPushButton, QFileDialog, QCheckBox,
                              QMessageBox)
->>>>>>> 3bc0776f
 import os
 from glob import glob
-
-from PyQt5 import QtCore, QtGui
-from PyQt5.QtWidgets import (QGridLayout, QDialog,
-                             QLineEdit, QPushButton, QFileDialog, QCheckBox)
-
 
 class WorkingDirDialog(QDialog):
     def __init__(self, parent):
@@ -29,30 +21,16 @@
         self.setLayout(QGridLayout())
         self.setModal(True)
         self.textLine = QLineEdit()
-        self.browseButton = QPushButton(QtGui.QIcon(os.path.join('resources', 'folder.png')), '')
+        self.browseButton = QPushButton(QtGui.QIcon(os.path.join('resources','folder.png')),'')
         self.scanButton = QPushButton('Scan!')
         self.recursiveCheckbox = QCheckBox("recursively scan subfolders")
-        self.layout().addWidget(self.textLine, 0, 0, 1, 4)
-        self.layout().addWidget(self.browseButton, 0, 5, 1, 1)
-        self.layout().addWidget(self.recursiveCheckbox, 1, 0, 1, 2)
-        self.layout().addWidget(self.scanButton, 1, 2, 1, 1)
-        self.setFixedSize(400, 75)
+        self.layout().addWidget(self.textLine,0,0,1,4)
+        self.layout().addWidget(self.browseButton,0,5,1,1)
+        self.layout().addWidget(self.recursiveCheckbox,1,0,1,2)
+        self.layout().addWidget(self.scanButton,1,2,1,1)
+        self.setFixedSize(400,75)
         self.scanButton.released.connect(self.scanButtonPushed_)
         self.browseButton.released.connect(self.browseFile)
-<<<<<<< HEAD
-
-    def scanButtonPushed_(self):
-        self.accept()
-        self.scanButtonPushed.emit(self.textLine.text(), self.recursiveCheckbox.checkState() != 0)
-
-    def browseFile(self):
-        _ = QFileDialog(self)
-        _.setFileMode(QFileDialog.DirectoryOnly)
-        _.show()
-        _.fileSelected.connect(self.textLine.setText)
-
-
-=======
         self.directory = os.path.expanduser('~')
         
     def scanButtonPushed_(self):
@@ -82,7 +60,6 @@
             self.directory = _
             self.textLine.setText(self.directory)
         
->>>>>>> 3bc0776f
 if __name__ == '__main__':
     _ = WorkingDirDialog()
     _.show()