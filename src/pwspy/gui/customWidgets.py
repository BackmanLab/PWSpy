--- conflicted
+++ resolved
@@ -1,292 +1,289 @@
-# -*- coding: utf-8 -*-
-"""
-Created on Mon Feb 11 21:22:01 2019
-
-@author: Nick
-"""
-from matplotlib.figure import Figure
-import numpy as np
-from matplotlib.backends.backend_qt5agg import (
-    FigureCanvas, NavigationToolbar2QT as NavigationToolbar)
-from PyQt5.QtWidgets import (QWidget, QApplication, QGridLayout,
-                             QTableWidget, QTableWidgetItem,
-                             QAbstractItemView, QMenu, QHBoxLayout,
-                             QPushButton, QLabel, QFrame, QToolButton,
-                             QScrollArea, QLayout, QSizePolicy, QCheckBox,
-                             QBoxLayout, QSpacerItem, QButtonGroup)
-                             QBoxLayout, QSpacerItem, QMessageBox)
-from PyQt5 import (QtGui, QtCore)
-import typing
-from pwspy.imCube.ImCubeClass import ImCube, FakeCube
-from pwspy.imCube.ICMetaDataClass import ICMetaData
-from pwspy.utility import PlotNd
-from pwspy.imCube.matplotlibwidg import myLasso
-import os.path as osp
-<<<<<<< HEAD
-import time
-=======
-from matplotlib.widgets import LassoSelector
->>>>>>> 60c016ca
-
-class LittlePlot(FigureCanvas):
-    def __init__(self, data:np.ndarray, cell:ImCube):
-        self.fig = Figure()
-#        self.data = np.ones((100,100))*np.sin(np.linspace(1,6,num=100))[None,:]
-        self.data = data
-        self.cell = cell
-        ax = self.fig.add_subplot(1,1,1)
-        ax.imshow(self.data)
-        ax.set_title(osp.split(cell.filePath)[-1])
-        ax.yaxis.set_visible(False)
-        ax.xaxis.set_visible(False)
-        super().__init__(self.fig)
-#        self.layout().addWidget(canvas)
-#        self.setFixedSize(200,200)
-        self.mpl_connect("button_release_event", self.mouseReleaseEvent)
-        self.setMaximumWidth(200)
-    def mouseReleaseEvent(self, event):
-        if event.button() == QtCore.Qt.LeftButton:
-            BigPlot(self, self.data)
-
-class BigPlot(QWidget):
-    def __init__(self, parent, data):
-        super().__init__(parent, QtCore.Qt.Window)
-        self.setWindowTitle("What?!")
-        self.setLayout(QGridLayout())
-        self.fig = Figure()
-        self.ax = self.fig.add_subplot(1,1,1)
-        self.ax.imshow(data)
-        self.canvas = FigureCanvas(self.fig)
-        self.canvas.setFocusPolicy( QtCore.Qt.ClickFocus )
-        self.canvas.setFocus()
-        self.buttonGroup = QButtonGroup(self)
-        self.lassoButton = QPushButton("L")
-        self.ellipseButton = QPushButton("O")
-        self.lastButton_ = None
-        self.buttonGroup.addButton(self.lassoButton,1)
-        self.buttonGroup.addButton(self.ellipseButton)
-        self.buttonGroup.buttonReleased.connect(self.handleButtons)
-        [i.setCheckable(True) for i in self.buttonGroup.buttons()]
-        
-        self.layout().addWidget(self.lassoButton,0,0,1,1)
-        self.layout().addWidget(self.ellipseButton,0,1,1,1)
-        self.layout().addWidget(self.canvas,1,0,8,8)
-        self.layout().addWidget(NavigationToolbar(self.canvas, self),10,0,8,8)
-        self.show()
-    def handleButtons(self,button):
-        if button != self.lastButton_:
-            if button is self.lassoButton:
-                self.selector=myLasso(self.ax)
-            elif button is self.ellipseButton:
-                self.selector = LassoSelector(self.ax)
-            self.lastButton_ = button
-
-class CopyableTable(QTableWidget):
-    def __init__(self):
-        super().__init__()
-        self.setSelectionMode(QAbstractItemView.ContiguousSelection)
-    def keyPressEvent(self, event):
-        if event.matches(QtGui.QKeySequence.Copy):
-            self.copy()
-        else:
-            super().keyPressEvent(event)
-    def copy(self):
-        try:
-            sel = self.selectedRanges()[0]
-            t = '\t'.join([self.horizontalHeaderItem(i).text() for i in range(sel.leftColumn(), sel.rightColumn()+1)]) + '\n'
-            for i in range(sel.topRow(), sel.bottomRow()+1):
-                for j in range(sel.leftColumn(), sel.rightColumn()+1):
-                    if t[-1]!='\n': t += '\t'
-                    item = self.item(i,j)
-                    t += ' ' if item is None else item.text()                    
-                t += '\n'
-            QApplication.clipboard().setText(t)
-        except Exception as e:
-            print("Copy Failed: ",e)
-   
-class NumberTableWidgetItem(QTableWidgetItem):
-        def __init__(self, num:float):
-            super().__init__(str(num))
-            num = float(num) #in case the constructor is called with a string. 
-            self.setFlags(QtCore.Qt.ItemIsSelectable | QtCore.Qt.ItemIsEnabled) #read only
-            self._number = num
-        def __lt__(self, other:'NumberTableWidgetItem'):
-            return self._number < other._number
-        def __gt__(self, other:'NumberTableWidgetItem'):
-            return self._number > other._number
-
-
-class CellTableWidgetItem:
-    def __init__(self, cube:ICMetaData, label:str, num:int):
-        self.cube = cube
-        self.num = num
-        self.notesButton = QPushButton("Open")
-        self.notesButton.setFixedSize(40,30)
-        self.path = QTableWidgetItem(label)
-        self.numLabel = NumberTableWidgetItem(num)
-        self.notesButton.released.connect(self.editNotes)
-        
-        self._invalid = False
-        
-    def editNotes(self):
-        self.cube.editNotes()
-        
-    def setInvalid(self,invalid:bool):
-        if invalid:
-            self.path.setBackground(QtCore.Qt.red)
-        else:
-            self.path.setBackground(QtCore.Qt.white)
-        self._invalid = invalid
-        
-    def isInvalid(self) -> bool:
-        return self._invalid
-    
-class CellTableWidget(QTableWidget):
-    def __init__(self, parent):
-        super().__init__(parent)
-        self.parent = parent
-        self.setSortingEnabled(True)
-        self.setContextMenuPolicy(QtCore.Qt.CustomContextMenu)
-        self.customContextMenuRequested.connect(self.showContextMenu)
-        self.setSelectionBehavior(QAbstractItemView.SelectRows)
-        columns = ('Path','Cell#', 'ROIs','Analyses', 'Notes')
-        self.setRowCount(0)
-        self.setColumnCount(len(columns))
-        self.setHorizontalHeaderLabels(columns)
-        self.verticalHeader().hide()
-        [self.setColumnWidth(i,w) for i,w in zip(range(len(columns)), [60,40,40,50,40])]
-        self.cellItems=[]
-
-    def showContextMenu(self, point:QtCore.QPoint):
-        menu = QMenu("Context Menu")
-        state = not self.selectedCells[0].isInvalid()
-        stateString = "Disable Cell(s)" if state else "Enable Cell(s)"
-        action = menu.addAction(stateString)
-        action.triggered.connect(lambda: self.toggleSelectedCellsInvalid(state))
-        menu.exec(self.mapToGlobal(point))
-        
-    def toggleSelectedCellsInvalid(self, state:bool):
-        for i in self.selectedCells:
-            i.setInvalid(state)
-    
-    @property
-    def selectedCells(self) -> typing.List[CellTableWidgetItem]:
-        '''Returns the rows that have been selected.'''
-        rowIndices = [i.row() for i in self.selectedIndexes()[::self.columnCount()]]
-        rowIndices.sort()
-        return [self.cellItems[i] for i in rowIndices]
-    
-    @property
-    def enabledCells(self) -> typing.List[CellTableWidgetItem]:
-        return [i for i in self.cellItems if not i.isInvalid()]
-    
-    def addCellItem(self, item:CellTableWidgetItem):
-        row = len(self.cellItems)
-        self.setSortingEnabled(False) #The fact that we are adding items assuming its the last row is a problem is sorting is on.
-        self.setRowCount(row+1)
-        self.setItem(row, 0, item.path)
-        self.setItem(row, 1, item.numLabel)
-        self.setItem(row, 2, QTableWidgetItem(str(3)))#len(cube.getMasks())))
-        self.setItem(row, 3, QTableWidgetItem(str(1)))
-        self.setCellWidget(row, 4, item.notesButton)
-        self.setSortingEnabled(True)
-        self.cellItems.append(item)
-
-    def clearCellItems(self):
-        self.setRowCount(0)
-        self.cellItems = []
-
-class CollapsibleSection(QWidget):
-    stateChanged = QtCore.pyqtSignal(bool)
-    def __init__(self, title, animationDuration, parent:QWidget):
-        super().__init__(parent)
-        self.animationDuration = animationDuration
-        self.toggleButton = QCheckBox(title, self)
-        headerLine =  QFrame(self);
-        self.toggleAnimation = QtCore.QParallelAnimationGroup(self);
-        self.contentArea = QScrollArea(self);
-        mainLayout = QGridLayout(self);
-
-        self.toggleButton.setCheckable(True);
-        self.toggleButton.setChecked(True);
-
-        headerLine.setFrameShape(QFrame.HLine);
-        headerLine.setFrameShadow(QFrame.Sunken);
-        headerLine.setSizePolicy(QSizePolicy.Expanding, QSizePolicy.Maximum);
-
-        self.contentArea.setSizePolicy(QSizePolicy.Expanding, QSizePolicy.Fixed);
-        # start out collapsed
-        self.contentArea.setMaximumHeight(0);
-        self.contentArea.setMinimumHeight(0);
-
-        # let the entire widget grow and shrink with its content
-        self.toggleAnimation.addAnimation(QtCore.QPropertyAnimation(self, b"minimumHeight"));
-        self.toggleAnimation.addAnimation(QtCore.QPropertyAnimation(self, b"maximumHeight"));
-        self.toggleAnimation.addAnimation(QtCore.QPropertyAnimation(self.contentArea, b"maximumHeight"));
-
-        mainLayout.setVerticalSpacing(0);
-        mainLayout.setContentsMargins(0, 0, 0, 0);
-
-        mainLayout.addWidget(self.toggleButton, 0, 0, 1, 1, QtCore.Qt.AlignLeft)
-
-        mainLayout.addWidget(headerLine, 1, 2, 1, 1)
-
-        mainLayout.addWidget(self.contentArea, 1, 0, 1, 3)
-
-        self.setLayout(mainLayout);
-        self.setLayout = self.setLayout_
-
-        self.toggleButton.toggled.connect(
-                lambda checked: 
-                    [#self.toggleButton.setArrowType(QtCore.Qt.DownArrow if checked else QtCore.Qt.RightArrow),
-                    self.toggleAnimation.setDirection(QtCore.QAbstractAnimation.Forward if not checked else QtCore.QAbstractAnimation.Backward),
-                    self.toggleAnimation.start()])
-        self.toggleAnimation.finished.connect(lambda: self.stateChanged.emit(self.toggleButton.isChecked()))
-
-    def setLayout_(self, contentLayout:QLayout):
-        oldLayout = self.contentArea.layout()
-        del oldLayout
-        self.contentArea.setLayout(contentLayout)
-        collapsedHeight = self.sizeHint().height() - self.contentArea.maximumHeight();
-        contentHeight = contentLayout.sizeHint().height();
-    
-        for i in range(self.toggleAnimation.animationCount()-1):
-            SectionAnimation = self.toggleAnimation.animationAt(i)
-            SectionAnimation.setDuration(self.animationDuration)
-            SectionAnimation.setStartValue(collapsedHeight)
-            SectionAnimation.setEndValue(collapsedHeight + contentHeight)
-    
-        contentAnimation = self.toggleAnimation.animationAt(self.toggleAnimation.animationCount() - 1)
-        contentAnimation.setDuration(self.animationDuration);
-        contentAnimation.setStartValue(0);
-        contentAnimation.setEndValue(contentHeight);
-        
-class AspectRatioWidget(QWidget):
-    def __init__(self, widget:QWidget, aspect:float, parent:QWidget = None):
-        super().__init__(parent)
-        self.aspect = aspect
-        self.layout = QBoxLayout(QBoxLayout.LeftToRight, self)
-        self.widget = widget
-        # add spacer, then your widget, then spacer
-        self.layout.addItem(QSpacerItem(0, 0));
-        self.layout.addWidget(widget);
-        self.layout.addItem(QSpacerItem(0, 0));
-
-    def resizeEvent(self, event:QtGui.QResizeEvent):
-        thisAspectRatio = event.size().width() / event.size().height()
-    
-        if (thisAspectRatio > self.aspect): # too wide
-            self.layout.setDirection(QBoxLayout.LeftToRight);
-            widgetStretch = self.height() * self.aspect; # i.e., my width
-            outerStretch = (self.width() - widgetStretch) / 2 + 0.5;
-        else: #too tall
-            self.layout.setDirection(QBoxLayout.TopToBottom);
-            widgetStretch = self.width() * (1/self.aspect); # i.e., my height
-            outerStretch = (self.height() - widgetStretch) / 2 + 0.5;
-    
-        self.layout.setStretch(0, outerStretch);
-        self.layout.setStretch(1, widgetStretch);
-        self.layout.setStretch(2, outerStretch);
-    
-    def setAspect(self, aspect:float):
+# -*- coding: utf-8 -*-
+"""
+Created on Mon Feb 11 21:22:01 2019
+
+@author: Nick
+"""
+from matplotlib.figure import Figure
+import numpy as np
+from matplotlib.backends.backend_qt5agg import (
+    FigureCanvas, NavigationToolbar2QT as NavigationToolbar)
+from PyQt5.QtWidgets import (QWidget, QApplication, QGridLayout,
+                             QTableWidget, QTableWidgetItem,
+                             QAbstractItemView, QMenu, QHBoxLayout,
+                             QPushButton, QLabel, QFrame, QToolButton,
+                             QScrollArea, QLayout, QSizePolicy, QCheckBox,
+                             QBoxLayout, QSpacerItem, QButtonGroup)
+                             QBoxLayout, QSpacerItem, QMessageBox)
+from PyQt5 import (QtGui, QtCore)
+import typing
+from pwspy.imCube.ImCubeClass import ImCube, FakeCube
+from pwspy.imCube.ICMetaDataClass import ICMetaData
+from pwspy.utility import PlotNd
+from pwspy.imCube.matplotlibwidg import myLasso
+import os.path as osp
+from matplotlib.widgets import LassoSelector
+import time
+
+class LittlePlot(FigureCanvas):
+    def __init__(self, data:np.ndarray, cell:ImCube):
+        self.fig = Figure()
+#        self.data = np.ones((100,100))*np.sin(np.linspace(1,6,num=100))[None,:]
+        self.data = data
+        self.cell = cell
+        ax = self.fig.add_subplot(1,1,1)
+        ax.imshow(self.data)
+        ax.set_title(osp.split(cell.filePath)[-1])
+        ax.yaxis.set_visible(False)
+        ax.xaxis.set_visible(False)
+        super().__init__(self.fig)
+#        self.layout().addWidget(canvas)
+#        self.setFixedSize(200,200)
+        self.mpl_connect("button_release_event", self.mouseReleaseEvent)
+        self.setMaximumWidth(200)
+    def mouseReleaseEvent(self, event):
+        if event.button() == QtCore.Qt.LeftButton:
+            BigPlot(self, self.data)
+
+class BigPlot(QWidget):
+    def __init__(self, parent, data):
+        super().__init__(parent, QtCore.Qt.Window)
+        self.setWindowTitle("What?!")
+        self.setLayout(QGridLayout())
+        self.fig = Figure()
+        self.ax = self.fig.add_subplot(1,1,1)
+        self.ax.imshow(data)
+        self.canvas = FigureCanvas(self.fig)
+        self.canvas.setFocusPolicy( QtCore.Qt.ClickFocus )
+        self.canvas.setFocus()
+        self.buttonGroup = QButtonGroup(self)
+        self.lassoButton = QPushButton("L")
+        self.ellipseButton = QPushButton("O")
+        self.lastButton_ = None
+        self.buttonGroup.addButton(self.lassoButton,1)
+        self.buttonGroup.addButton(self.ellipseButton)
+        self.buttonGroup.buttonReleased.connect(self.handleButtons)
+        [i.setCheckable(True) for i in self.buttonGroup.buttons()]
+        
+        self.layout().addWidget(self.lassoButton,0,0,1,1)
+        self.layout().addWidget(self.ellipseButton,0,1,1,1)
+        self.layout().addWidget(self.canvas,1,0,8,8)
+        self.layout().addWidget(NavigationToolbar(self.canvas, self),10,0,8,8)
+        self.show()
+    def handleButtons(self,button):
+        if button != self.lastButton_:
+            if button is self.lassoButton:
+                self.selector=myLasso(self.ax)
+            elif button is self.ellipseButton:
+                self.selector = LassoSelector(self.ax)
+            self.lastButton_ = button
+
+class CopyableTable(QTableWidget):
+    def __init__(self):
+        super().__init__()
+        self.setSelectionMode(QAbstractItemView.ContiguousSelection)
+    def keyPressEvent(self, event):
+        if event.matches(QtGui.QKeySequence.Copy):
+            self.copy()
+        else:
+            super().keyPressEvent(event)
+    def copy(self):
+        try:
+            sel = self.selectedRanges()[0]
+            t = '\t'.join([self.horizontalHeaderItem(i).text() for i in range(sel.leftColumn(), sel.rightColumn()+1)]) + '\n'
+            for i in range(sel.topRow(), sel.bottomRow()+1):
+                for j in range(sel.leftColumn(), sel.rightColumn()+1):
+                    if t[-1]!='\n': t += '\t'
+                    item = self.item(i,j)
+                    t += ' ' if item is None else item.text()                    
+                t += '\n'
+            QApplication.clipboard().setText(t)
+        except Exception as e:
+            print("Copy Failed: ",e)
+   
+class NumberTableWidgetItem(QTableWidgetItem):
+        def __init__(self, num:float):
+            super().__init__(str(num))
+            num = float(num) #in case the constructor is called with a string. 
+            self.setFlags(QtCore.Qt.ItemIsSelectable | QtCore.Qt.ItemIsEnabled) #read only
+            self._number = num
+        def __lt__(self, other:'NumberTableWidgetItem'):
+            return self._number < other._number
+        def __gt__(self, other:'NumberTableWidgetItem'):
+            return self._number > other._number
+
+
+class CellTableWidgetItem:
+    def __init__(self, cube:ICMetaData, label:str, num:int):
+        self.cube = cube
+        self.num = num
+        self.notesButton = QPushButton("Open")
+        self.notesButton.setFixedSize(40,30)
+        self.path = QTableWidgetItem(label)
+        self.numLabel = NumberTableWidgetItem(num)
+        self.notesButton.released.connect(self.editNotes)
+        
+        self._invalid = False
+        
+    def editNotes(self):
+        self.cube.editNotes()
+        
+    def setInvalid(self,invalid:bool):
+        if invalid:
+            self.path.setBackground(QtCore.Qt.red)
+        else:
+            self.path.setBackground(QtCore.Qt.white)
+        self._invalid = invalid
+        
+    def isInvalid(self) -> bool:
+        return self._invalid
+    
+class CellTableWidget(QTableWidget):
+    def __init__(self, parent):
+        super().__init__(parent)
+        self.parent = parent
+        self.setSortingEnabled(True)
+        self.setContextMenuPolicy(QtCore.Qt.CustomContextMenu)
+        self.customContextMenuRequested.connect(self.showContextMenu)
+        self.setSelectionBehavior(QAbstractItemView.SelectRows)
+        columns = ('Path','Cell#', 'ROIs','Analyses', 'Notes')
+        self.setRowCount(0)
+        self.setColumnCount(len(columns))
+        self.setHorizontalHeaderLabels(columns)
+        self.verticalHeader().hide()
+        [self.setColumnWidth(i,w) for i,w in zip(range(len(columns)), [60,40,40,50,40])]
+        self.cellItems=[]
+
+    def showContextMenu(self, point:QtCore.QPoint):
+        menu = QMenu("Context Menu")
+        state = not self.selectedCells[0].isInvalid()
+        stateString = "Disable Cell(s)" if state else "Enable Cell(s)"
+        action = menu.addAction(stateString)
+        action.triggered.connect(lambda: self.toggleSelectedCellsInvalid(state))
+        menu.exec(self.mapToGlobal(point))
+        
+    def toggleSelectedCellsInvalid(self, state:bool):
+        for i in self.selectedCells:
+            i.setInvalid(state)
+    
+    @property
+    def selectedCells(self) -> typing.List[CellTableWidgetItem]:
+        '''Returns the rows that have been selected.'''
+        rowIndices = [i.row() for i in self.selectedIndexes()[::self.columnCount()]]
+        rowIndices.sort()
+        return [self.cellItems[i] for i in rowIndices]
+    
+    @property
+    def enabledCells(self) -> typing.List[CellTableWidgetItem]:
+        return [i for i in self.cellItems if not i.isInvalid()]
+    
+    def addCellItem(self, item:CellTableWidgetItem):
+        row = len(self.cellItems)
+        self.setSortingEnabled(False) #The fact that we are adding items assuming its the last row is a problem is sorting is on.
+        self.setRowCount(row+1)
+        self.setItem(row, 0, item.path)
+        self.setItem(row, 1, item.numLabel)
+        self.setItem(row, 2, QTableWidgetItem(str(3)))#len(cube.getMasks())))
+        self.setItem(row, 3, QTableWidgetItem(str(1)))
+        self.setCellWidget(row, 4, item.notesButton)
+        self.setSortingEnabled(True)
+        self.cellItems.append(item)
+
+    def clearCellItems(self):
+        self.setRowCount(0)
+        self.cellItems = []
+
+class CollapsibleSection(QWidget):
+    stateChanged = QtCore.pyqtSignal(bool)
+    def __init__(self, title, animationDuration, parent:QWidget):
+        super().__init__(parent)
+        self.animationDuration = animationDuration
+        self.toggleButton = QCheckBox(title, self)
+        headerLine =  QFrame(self);
+        self.toggleAnimation = QtCore.QParallelAnimationGroup(self);
+        self.contentArea = QScrollArea(self);
+        mainLayout = QGridLayout(self);
+
+        self.toggleButton.setCheckable(True);
+        self.toggleButton.setChecked(True);
+
+        headerLine.setFrameShape(QFrame.HLine);
+        headerLine.setFrameShadow(QFrame.Sunken);
+        headerLine.setSizePolicy(QSizePolicy.Expanding, QSizePolicy.Maximum);
+
+        self.contentArea.setSizePolicy(QSizePolicy.Expanding, QSizePolicy.Fixed);
+        # start out collapsed
+        self.contentArea.setMaximumHeight(0);
+        self.contentArea.setMinimumHeight(0);
+
+        # let the entire widget grow and shrink with its content
+        self.toggleAnimation.addAnimation(QtCore.QPropertyAnimation(self, b"minimumHeight"));
+        self.toggleAnimation.addAnimation(QtCore.QPropertyAnimation(self, b"maximumHeight"));
+        self.toggleAnimation.addAnimation(QtCore.QPropertyAnimation(self.contentArea, b"maximumHeight"));
+
+        mainLayout.setVerticalSpacing(0);
+        mainLayout.setContentsMargins(0, 0, 0, 0);
+
+        mainLayout.addWidget(self.toggleButton, 0, 0, 1, 1, QtCore.Qt.AlignLeft)
+
+        mainLayout.addWidget(headerLine, 1, 2, 1, 1)
+
+        mainLayout.addWidget(self.contentArea, 1, 0, 1, 3)
+
+        self.setLayout(mainLayout);
+        self.setLayout = self.setLayout_
+
+        self.toggleButton.toggled.connect(
+                lambda checked: 
+                    [#self.toggleButton.setArrowType(QtCore.Qt.DownArrow if checked else QtCore.Qt.RightArrow),
+                    self.toggleAnimation.setDirection(QtCore.QAbstractAnimation.Forward if not checked else QtCore.QAbstractAnimation.Backward),
+                    self.toggleAnimation.start()])
+        self.toggleAnimation.finished.connect(lambda: self.stateChanged.emit(self.toggleButton.isChecked()))
+
+    def setLayout_(self, contentLayout:QLayout):
+        oldLayout = self.contentArea.layout()
+        del oldLayout
+        self.contentArea.setLayout(contentLayout)
+        collapsedHeight = self.sizeHint().height() - self.contentArea.maximumHeight();
+        contentHeight = contentLayout.sizeHint().height();
+    
+        for i in range(self.toggleAnimation.animationCount()-1):
+            SectionAnimation = self.toggleAnimation.animationAt(i)
+            SectionAnimation.setDuration(self.animationDuration)
+            SectionAnimation.setStartValue(collapsedHeight)
+            SectionAnimation.setEndValue(collapsedHeight + contentHeight)
+    
+        contentAnimation = self.toggleAnimation.animationAt(self.toggleAnimation.animationCount() - 1)
+        contentAnimation.setDuration(self.animationDuration);
+        contentAnimation.setStartValue(0);
+        contentAnimation.setEndValue(contentHeight);
+        
+class AspectRatioWidget(QWidget):
+    def __init__(self, widget:QWidget, aspect:float, parent:QWidget = None):
+        super().__init__(parent)
+        self.aspect = aspect
+        self.layout = QBoxLayout(QBoxLayout.LeftToRight, self)
+        self.widget = widget
+        # add spacer, then your widget, then spacer
+        self.layout.addItem(QSpacerItem(0, 0));
+        self.layout.addWidget(widget);
+        self.layout.addItem(QSpacerItem(0, 0));
+
+    def resizeEvent(self, event:QtGui.QResizeEvent):
+        thisAspectRatio = event.size().width() / event.size().height()
+    
+        if (thisAspectRatio > self.aspect): # too wide
+            self.layout.setDirection(QBoxLayout.LeftToRight);
+            widgetStretch = self.height() * self.aspect; # i.e., my width
+            outerStretch = (self.width() - widgetStretch) / 2 + 0.5;
+        else: #too tall
+            self.layout.setDirection(QBoxLayout.TopToBottom);
+            widgetStretch = self.width() * (1/self.aspect); # i.e., my height
+            outerStretch = (self.height() - widgetStretch) / 2 + 0.5;
+    
+        self.layout.setStretch(0, outerStretch);
+        self.layout.setStretch(1, widgetStretch);
+        self.layout.setStretch(2, outerStretch);
+    
+    def setAspect(self, aspect:float):
         self.aspect = aspect