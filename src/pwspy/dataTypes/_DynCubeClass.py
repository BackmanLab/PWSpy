--- conflicted
+++ resolved
@@ -1,11 +1,7 @@
-<<<<<<< HEAD
-from pwspy.dataTypes._ICBaseClass import ICBase
-=======
 from __future__ import annotations
 from pwspy.dataTypes import CameraCorrection, ExtraReflectionCube
 from ._ICBaseClass import ICBase
 from ._ICMetaDataClass import ICMetaData
->>>>>>> 0deaf5d6
 import numpy as np
 
 
