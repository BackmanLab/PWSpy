--- conflicted
+++ resolved
@@ -4,18 +4,9 @@
 
 @author: Nick Anthony
 """
-<<<<<<< HEAD
-__all__ = ['ImCube', 'ICMetaData', 'Roi', 'CameraCorrection', 'KCube', 'ExtraReflectanceCube', 'ExtraReflectionCube',
-           'DynCube', 'DynMetaData', 'FluorescenceImage', 'AcqDir', 'ERMetadata', 'MetaDataBase']
 import os
 _jsonSchemasPath = os.path.join(os.path.split(__file__)[0], 'jsonSchemas')
-
 from ._metadata import ICMetaData, DynMetaData, ERMetadata, MetaDataBase
-=======
-import os
-_jsonSchemasPath = os.path.join(os.path.split(__file__)[0], 'jsonSchemas')
-from ._metadata import ICMetaData, DynMetaData, ERMetadata
->>>>>>> adf96407
 from ._otherClasses import Roi, CameraCorrection
 from ._FluoresenceImg import FluorescenceImage
 from ._arrayClasses import ImCube, DynCube, ExtraReflectionCube, ExtraReflectanceCube, KCube
