# Copyright 2018-2020 Nick Anthony, Backman Biophotonics Lab, Northwestern University
#
# This file is part of PWSpy.
#
# PWSpy is free software: you can redistribute it and/or modify
# it under the terms of the GNU General Public License as published by
# the Free Software Foundation, either version 3 of the License, or
# (at your option) any later version.
#
# PWSpy is distributed in the hope that it will be useful,
# but WITHOUT ANY WARRANTY; without even the implied warranty of
# MERCHANTABILITY or FITNESS FOR A PARTICULAR PURPOSE.  See the
# GNU General Public License for more details.
#
# You should have received a copy of the GNU General Public License
# along with PWSpy.  If not, see <https://www.gnu.org/licenses/>.

from __future__ import annotations
import copy
import json
import logging
import multiprocessing as mp
import numbers
import os
import typing
from abc import ABC, abstractmethod
from dataclasses import dataclass
from enum import Enum
from typing import Tuple, Optional, Union, Type

import h5py
import numpy as np
import pandas as pd
import scipy as sp
import tifffile as tf
from matplotlib import pyplot as plt, widgets
from scipy import interpolate as spi
from scipy.io import savemat
from . import _metadata as pwsdtmd
from . import _other
if typing.TYPE_CHECKING:
    from ..utility.reflection import Material


class ICBase(ABC): #TODO add a `completeNormalization` method
    """A class to handle the data operations common to PWS related `image cubes`. Does not contain any file specific
    functionality. uses the generic `index` attribute which can be overridden by derived classes to be wavelength, wavenumber,
    time, etc.

    Args:
        data (np.ndarray): A 3-dimensional array containing the data the dimensions should be [Y, X, Z] where X and Y are the spatial coordinates of the image
            and Z corresponds to the `index` dimension, e.g. wavelength, wavenumber, time, etc.
        index (tuple(Number)): A tuple containing the values of the index for the data. This could be a tuple of wavelength values, times (in the case of Dyanmics), etc.
        dtype (type): the data type that the data should be stored as. The default is numpy.float32.
    """
    _index: tuple
    data: np.ndarray

    def __init__(self, data: np.ndarray, index: tuple, dtype=np.float32):
        assert isinstance(data, np.ndarray)
        self.data = data.astype(dtype)
        self._index = index
        if self.data.shape[2] != len(self.index):
            raise ValueError(f"The length of the index list doesn't match the index axis of the data array. Got {len(self.index)}, expected {self.data.shape[2]}.")

    @property
    @abstractmethod
    def _hdfTypeName(self) -> str:
        """Each class of this type should have a unique constant name which will be used to identify it when saved as HDF."""
        pass

    @property
    def index(self) -> Tuple[float, ...]:
        """

        Returns:
            The values of the datacube's index
        """
        return self._index

    def plotMean(self) -> Tuple[plt.Figure, plt.Axes]:
        """

        Returns:
            A figure and attached axes plotting the mean of the data along the index axis.
                corresponds to the mean reflectance in most cases.
        """
        fig, ax = plt.subplots()
        mean = np.mean(self.data, axis=2)
        im = ax.imshow(mean)
        plt.colorbar(im, ax=ax)
        return fig, ax

    def getMeanSpectra(self, mask: Optional[Union[_other.Roi, np.ndarray]] = None) ->Tuple[np.ndarray, np.ndarray]:
        """Calculate the average spectra within a region of the data.

        Args:
            mask: An optional other.Roi or boolean numpy array used to select pixels from the X and Y dimensions of the data array.
                If left as None then the full data array will be used as the region.

        Returns:
            The average spectra within the region, the standard deviation of the spectra within the region
        """
        if isinstance(mask, _other.Roi):
            mask = mask.mask
        if mask is None: #Make a mask that includes everything
            mask = np.ones(self.data.shape[:-1], dtype=np.bool)
        mean = self.data[mask].mean(axis=0)
        std = self.data[mask].std(axis=0)
        return mean, std

    def selectLassoROI(self, displayIndex: typing.Optional[int] = None) -> np.ndarray:
        """
        Allow the user to draw a `freehand` ROI on an image of the acquisition.

        Args:
            displayIndex: Display a particular z-slice of the array for mask drawing. If `None` then the mean along Z is displayed.

        Returns:
            An array of vertices of the polygon drawn.
        """
        Verts = [None]
        if displayIndex is None:
            displayIndex = self.data.shape[2]//2
        fig, ax = plt.subplots()
        ax.imshow(self.data[:, :, displayIndex])
        fig.suptitle("Close to accept ROI")

        def onSelect(verts):
            Verts[0] = verts

        l = widgets.LassoSelector(ax, onSelect, lineprops={'color': 'r'})
        fig.show()
        while plt.fignum_exists(fig.number):
            fig.canvas.flush_events()
        return np.array(Verts[0])

    def selectRectangleROI(self, displayIndex: typing.Optional[int] = None) -> np.ndarray:
        """
        Allow the user to draw a rectangular ROI on an image of the acquisition.

        Args:
            displayIndex (int): is used to display a particular z-slice for mask drawing. If None then the mean along Z is displayed. Returns an array of vertices of the rectangle.

        Returns:
            np.ndarray: An array of the 4 XY vertices of the rectangle.
        """
        verts = [None]

        if displayIndex is None:
           displayIndex = self.data.shape[2]//2
        fig, ax = plt.subplots()
        ax.imshow(self.data[:, :, displayIndex])
        fig.suptitle("Close to accept ROI")

        def rectSelect(mins, maxes):
            verts[0] = ((mins.ydata, mins.xdata), (maxes.ydata, mins.xdata), (maxes.ydata, maxes.xdata), (mins.ydata, maxes.xdata))

        r = widgets.RectangleSelector(ax, rectSelect)
        fig.show()
        while plt.fignum_exists(fig.number):
            fig.canvas.flush_events()
        return np.array(verts[0])

    def selectPointROI(self, side: int = 3, displayIndex: Optional[int] = None):
        """
        Allow the user to select a single point on an image of the acquisition.

        Args:
            side (int): The length (in pixels) of the sides of the square that is used for selection.
            displayIndex (Optional[int]): The z-slice of the 3d array which should be displayed

        Returns:
            np.ndarray: An array of the 4 XY vertices of the square.
        """
        from pwspy.utility.matplotlibWidgets import AxManager, PointCreator
        verts = [None]
        if displayIndex is None:
           displayIndex = self.data.shape[2]//2
        fig, ax = plt.subplots()
        ax.imshow(self.data[:, :, displayIndex])
        fig.suptitle("Close to accept ROI")
        def select(Verts, handles):
            verts[0] = Verts
        axMan = AxManager(ax)
        sel = PointCreator(axMan, onselect=select, sideLength=side)
        sel.set_active(True)
        fig.show()
        while plt.fignum_exists(fig.number):
            fig.canvas.flush_events()
        return np.array(verts[0])

    def __getitem__(self, slic):
        return self.data[slic]

    def filterDust(self, sigma: float, pixelSize: float):
        """Blurs the data cube in the X and Y dimensions. Often used to remove the effects of dust on a normalization.

        Args:
            sigma: This specifies the radius of the gaussian filter used for blurring. The units of the value are determined by `pixelSize`
            pixelSize: The pixel size in microns. Settings this to 1 will effectively causes sigma to be in units of pixels rather than microns."""
        sigma = sigma / pixelSize  # convert from microns to pixels
        for i in range(self.data.shape[2]):
            self.data[:, :, i] = sp.ndimage.filters.gaussian_filter(self.data[:, :, i], sigma, mode='reflect')

    def _indicesMatch(self, other: 'ICBase') -> bool:
        """This check is performed before allowing many arithmetic operations between two data cubes. Makes sure that the Z-axis of the two cubes match."""
        return self._index == other._index

    def selIndex(self, start: float, stop: float) -> typing.Tuple[np.ndarray, typing.Sequence]:
        """
        Args:
            start: The beginning value of the index in the new object.
            stop: The ending value of the index in the new object.
        Returns:
            A new instance of ICBase with only data from `start` to `stop` in the `index`."""
        wv = np.array(self.index)
        iStart = np.argmin(np.abs(wv - start))
        iStop = np.argmin(np.abs(wv - stop))
        iStop += 1  # include the end point
        if iStop >= len(wv):  # Include everything
            iStop = None
        data = self.data[:, :, iStart:iStop]
        index = self.index[iStart:iStop]
        return data, index

    def _add(self, other: typing.Union['self.__class__', numbers.Real, np.ndarray]) -> 'self.__class__':  #TODO these don't return the right datatype. They should probably just be gotten rid of
        if isinstance(other, self.__class__):
            if not self._indicesMatch(other):
                raise ValueError(f"{self.__class__} indices are not compatible")
            ret = self.data + other.data
        elif isinstance(other, (numbers.Real, np.ndarray)):
            ret = self.data + other
        else:
            raise NotImplementedError(f"Addition is not supported between {self.__class__} and {type(other)}")
        return ret

    def _sub(self, other: typing.Union['self.__class__', numbers.Real, np.ndarray]) -> 'self.__class__':
        if isinstance(other, self.__class__):
            if not self._indicesMatch(other):
                raise ValueError(f"{self.__class__} indices are not compatible")
            ret = self.data - other.data
        elif isinstance(other, (numbers.Real, np.ndarray)):
            ret = self.data - other
        else:
            raise NotImplementedError(f"Subtraction is not supported between {self.__class__} and {type(other)}")
        return ret

    def _mul(self, other: typing.Union['self.__class__', numbers.Real, np.ndarray]) -> 'self.__class__':
        if isinstance(other, self.__class__):
            if not self._indicesMatch(other):
                raise ValueError(f"{self.__class__} indices are not compatible")
            ret = self.data * other.data
        elif isinstance(other, (numbers.Real, np.ndarray)):
            ret = self.data * other
        else:
            raise NotImplementedError(f"Multiplication is not supported between {self.__class__} and {type(other)}")
        return ret


    def _truediv(self, other: typing.Union['self.__class__', numbers.Real, np.ndarray]) -> 'self.__class__':
        if isinstance(other, self.__class__):
            if not self._indicesMatch(other):
                raise ValueError(f"{self.__class__} indices are not compatible")
            ret = self.data / other.data
        elif isinstance(other, (numbers.Real, np.ndarray)):
            ret = self.data / other
        else:
            raise NotImplementedError(f"Division is not supported between {self.__class__} and {type(other)}")
        return ret

    def __add__(self, other):
        ret = self._add(other)
        new = copy.deepcopy(self)
        new.data = ret
        return new

    def __sub__(self, other):
        ret = self._sub(other)
        new = copy.deepcopy(self)
        new.data = ret
        return new

    def __mul__(self, other):
        ret = self._mul(other)
        new = copy.deepcopy(self)
        new.data = ret
        return new

    __rmul__ = __mul__  # multiplication is commutative. let it work both ways.

    def __truediv__(self, other):
        ret = self._truediv(other)
        new = copy.deepcopy(self)
        new.data = ret
        return new

    def toHdfDataset(self, g: h5py.Group, name: str, fixedPointCompression: bool = True) -> h5py.Group:
        """
        Save the data of this class to a new HDF dataset.

        Args:
            g (h5py.Group): the parent HDF Group of the new dataset.
            name (str): the name of the new HDF dataset in group `g`.
            fixedPointCompression (bool): if True then save the data in a special 16bit fixed-point format. Testing has shown that this has a
                maximum conversion error of 1.4e-3 percent. Saving is ~10% faster but requires only 50% the hard drive space.

        Returns:
            h5py.Group: This is the the same h5py.Group that was passed in a `g`. It should now have a new dataset by the name of 'name'
        """

        if fixedPointCompression:
            # Scale data to span the full range of an unsigned 16bit integer. save as integer and save the min and max
            # needed to scale back to the original data. Testing has shown that this has a maximum conversion error of 1.4e-3 percent.
            # Saving is ~10% faster but requires only 50% the hard drive space. Time can be traded for space by using compression
            # when creating the dataset
            m = self.data.min()
            M = self.data.max()
            fpData = self.data - m
            fpData = fpData / (M - m)
            fpData *= (2 ** 16 - 1)
            fpData = fpData.astype(np.uint16)
            dset = g.create_dataset(name, data=fpData)  # , chunks=(64,64,self.data.shape[2]), compression=2)
            dset.attrs['index'] = np.array(self.index)
            dset.attrs['type'] = np.string_(f"{self._hdfTypeName}_fp")
            dset.attrs['min'] = m
            dset.attrs['max'] = M
        else:
            dset = g.create_dataset(name, data=self.data)
            dset.attrs['index'] = np.array(self.index)
            dset.attrs['type'] = np.string_(self._hdfTypeName)
        return g

    @classmethod
    def decodeHdf(cls, d: h5py.Dataset) -> Tuple[np.array, Tuple[float, ...]]:
        """
        Load a new instance of ICBase from an `h5py.Dataset`

        Args:
            d: The dataset that the ICBase has been saved to

        Returns:
            A tuple containing: (data: The 3D array of `data`,  index: A tuple containing the `index`)
        """
        assert 'type' in d.attrs
        assert 'index' in d.attrs
        if d.attrs['type'].decode() == cls._hdfTypeName: #standard decoding
            return np.array(d), tuple(d.attrs['index'])
        elif d.attrs['type'].decode() == f"{cls._hdfTypeName}_fp": #Fixed point decoding
            M = d.attrs['max']
            m = d.attrs['min']
            arr = np.array(d)
            arr = arr.astype(np.float32) / (2 ** 16 - 1)
            arr *= (M - m)
            arr += m
            return arr, tuple(d.attrs['index'])
        else:
            raise TypeError(f"Got {d.attrs['type'].decode()} instead of {cls._hdfTypeName}")


class ICRawBase(ICBase, ABC):
    """This class represents data cubes which are not derived from other data cubes. They represent raw acquired data that exists as data files on the computer.
    For this reason they may need to have hardware specific corrections applied to them such as normalizing out exposure time, linearizing camera counts,
    subtracting dark counts, etc. The most important change is the addition of `metadata`.

    Args:
        data: A 3-dimensional array containing the data. The dimensions should be [Y, X, Z] where X and Y are the spatial coordinates of the image
            and Z corresponds to the `index` dimension, e.g. wavelength, wavenumber, time, etc.
        index: A tuple containing the values of the index for the data. This could be a tuple of wavelength values, times (in the case of Dynamics), etc.
        metadata: The metadata object associated with this data object.
        processingStatus: An object that keeps track of which processing steps and corrections have been applied to this object.
        dtype (type): the data type that the data should be stored as. The default is numpy.float32.
    """

    @dataclass
    class ProcessingStatus:
        """Keeps track of which processing steps have been applied to an `ICRawBase` object.
        By default none of these things have been done for raw data"""
        cameraCorrected: bool = False
        normalizedByExposure: bool = False
        extraReflectionSubtracted: bool = False
        normalizedByReference: bool = False

        def toDict(self) -> dict:
            return {'camCorrected': self.cameraCorrected, 'exposureNormed': self.normalizedByExposure, 'erSubtracted': self.extraReflectionSubtracted, 'refNormed': self.normalizedByReference}

        @classmethod
        def fromDict(cls, d: dict) -> 'ProcessingStatus':
            return cls(cameraCorrected=d['camCorrected'], normalizedByExposure=d['exposureNormed'], extraReflectionSubtracted=d['erSubtracted'], normalizedByReference=d['refNormed'])

    def __init__(self, data: np.ndarray, index: tuple, metadata: pwsdtmd.MetaDataBase, processingStatus: ProcessingStatus=None, dtype=np.float32):
        super().__init__(data, index, dtype)
        self.metadata = metadata
        if processingStatus:
            self.processingStatus = processingStatus
        else:
            self.processingStatus = ICRawBase.ProcessingStatus(False, False, False, False)

    def normalizeByExposure(self):
        """This is one of the first steps in most analysis pipelines. Data is divided by the camera exposure.
        This way two ImCube that were acquired at different exposure times will still be on equivalent scales."""
        if not self.processingStatus.cameraCorrected:
            raise Exception(
                "This ImCube has not yet been corrected for camera effects. are you sure you want to normalize by exposure?")
        if not self.processingStatus.normalizedByExposure:
            self.data = self.data / self.metadata.exposure
        else:
            raise Exception("The ImCube has already been normalized by exposure.")
        self.processingStatus.normalizedByExposure = True

    def correctCameraEffects(self, correction: _other.CameraCorrection = None, binning: int = None):
        """Subtracts the darkcounts from the data. count is darkcounts per pixel. binning should be specified if
        it wasn't saved in the micromanager metadata. Both method arguments should be able to be loaded automatically
        from the metadata but for older data files they will need to be supplied manually.

        Args:
            correction: The cameracorrection object providing information on how to correct the data.
            binning: The binning that the raw data was imaged at. 2 = 2x2 binning, 3 = 3x3 binning, etc.
        """
        if self.processingStatus.cameraCorrected:
            raise Exception("This ImCube has already had it's camera correction applied!")
        if binning is None:
            binning = self.metadata.binning
            if binning is None: raise ValueError('Binning metadata not found. Binning must be specified in function argument.')
        if correction is None:
            correction = self.metadata.cameraCorrection
            if correction is None: raise ValueError('other.CameraCorrection metadata not found. Binning must be specified in function argument.')
        count = correction.darkCounts * binning ** 2  # Account for the fact that binning multiplies the darkcount.
        self.data = self.data - count
        if correction.linearityPolynomial is None or correction.linearityPolynomial == (1.0,):
            pass
        else:
            self.data = np.polynomial.polynomial.polyval(self.data, (0.0,) + correction.linearityPolynomial)  # The [0] item is the y-intercept (already handled by the darkcount)
        self.processingStatus.cameraCorrected = True
        return

    @abstractmethod
    def normalizeByReference(self, reference: 'self.__class__'):
        """Normalize the raw data of this data cube by a reference cube to result in data representing
        arbitrarily scaled reflectance.

        Args:
            reference: A reference acquisition. Usually an image taken from a blank piece of glass.
        """
        pass

    @abstractmethod
    def subtractExtraReflection(self, extraReflection: ExtraReflectionCube):
        """
        Subtract the portion of the signal that is due to internal reflections of the optical system from the data.

        Args:
            extraReflection: A calculated data cube indicating in units of camera counts how much of the data is from
                unwanted internal reflections of the system.
        """
        pass

    def performFullPreProcessing(self, reference: 'self.__class__', referenceMaterial: Material, extraReflectance: ExtraReflectanceCube, cameraCorrection: typing.Optional[_other.CameraCorrection] = None):
        """
        Use the `subtractExtraReflection`, `normalizeByReference`, `correctCameraEffects`, and `normalizeByExposure`
        methods to perform the standard pre-processing that is done before analysis.

        Note: This will also end up applying corrections to the reference data. If you want to perform pre-processing on a whole batch
        of data then you should implement your own script based on what is done here.

        Args:
            reference: A data cube to be used as a reference for normalization. Usually an image of a blank dish with cell media or air.
            referenceMaterial: The material that was imaged in the reference dish. The theoretically expected reflectance will be calculated
                assuming a "Glass/{Material}" reflective interface.
            extraReflectance: The data cube containing system internal reflectance calibration information about the specific system
                configuration that the data was taken with.
        """
        from pwspy.utility.reflection.reflectanceHelper import getReflectance

        assert not reference.processingStatus.extraReflectionSubtracted
        assert not reference.processingStatus.cameraCorrected
        assert not reference.processingStatus.normalizedByExposure
        reference.correctCameraEffects(cameraCorrection)
        reference.normalizeByExposure()
        self.correctCameraEffects(cameraCorrection)
        self.normalizeByExposure()

        reflection = ExtraReflectionCube.create(extraReflectance, getReflectance(Material.Glass, referenceMaterial), reference)
        reference.subtractExtraReflection(reflection)
        self.subtractExtraReflection(reflection)

        self.normalizeByReference(reference)

    @staticmethod
    @abstractmethod
    def getMetadataClass() -> typing.Type[pwsdtmd.MetaDataBase]:
        """

        Returns:
            The metadata class associated with this subclass of ICRawBase
        """
        pass

    def toHdfDataset(self, g: h5py.Group, name: str, fixedPointCompression: bool = True) -> h5py.Group:
        """
        Save this object into an HDF dataset.

        Args:
            g: The `h5py.Group` object to create a new dataset in.
            name: The name of the new dataset.
            fixedPointCompression: If True then the data will be converted from floating point to 16-bit fixed point.
                This results in approximately half the storage requirements at a very slight loss in precision.

        Returns:
            A reference to the `h5py.Group` passed in as `g`.

        """
        g = ICBase.toHdfDataset(self, g, name, fixedPointCompression)
        self.metadata.encodeHdfMetadata(g[name])
        g[name].attrs['processingStatus'] = np.string_(json.dumps(self.processingStatus.toDict()))
        return g

    @classmethod
    def decodeHdf(cls, d: h5py.Dataset) -> Tuple[np.array, Tuple[float, ...], dict, ProcessingStatus]:
        """
        Load a new instance of ICRawBase from an `h5py.Dataset`

        Args:
            d: The dataset that the ICBase has been saved to

        Returns:
            A tuple containing:
                data: The 3D array of `data`
                index: A tuple containing the `index`
                metadata: A dictionary containing metadata.
                procStatus: The processing status of the object.
        """
        arr, index = super().decodeHdf(d)
        mdDict = cls.getMetadataClass().decodeHdfMetadata(d)
        if 'processingStatus' in d.attrs:
            processingStatus = cls.ProcessingStatus.fromDict(json.loads(d.attrs['processingStatus']))
        else:  # Some old hdf files won't have this field, that's ok.
            processingStatus = None
        return arr, index, mdDict, processingStatus


class DynCube(ICRawBase):
    """A class representing a single acquisition of PWS Dynamics. In which the wavelength is held constant and the 3rd
    dimension of the data is time rather than wavelength. This can be analyzed to reveal information about diffusion rate.
    Contains methods for loading and saving to multiple formats as well as common operations used in analysis.

    Args:
        data: A 3-dimensional array containing the data. The dimensions should be [Y, X, Z] where X and Y are the spatial coordinates of the image
            and Z corresponds to the `index` dimension, e.g. wavelength, wavenumber, time, etc.
        metadata: The metadata object associated with this data object.
        processingStatus: An object that keeps track of which processing steps and corrections have been applied to this object.
        dtype: the data type that the data should be stored as. The default is numpy.float32.
    """

    _hdfTypeName = "DynCube"  # This is used for saving/loading from HDF. Important not to change it or old files will stop working.

    def __init__(self, data, metadata: pwsdtmd.DynMetaData, processingStatus: ICRawBase.ProcessingStatus=None, dtype=np.float32):
        assert isinstance(metadata, pwsdtmd.DynMetaData)
        super().__init__(data, metadata.times, metadata, processingStatus=processingStatus, dtype=dtype)

    @staticmethod
    def getMetadataClass() -> typing.Type[pwsdtmd.DynMetaData]:
        return pwsdtmd.DynMetaData

    @property
    def times(self) -> typing.Tuple[float, ...]:
        """Unlike PWS where we operate along the dimension of wavelength, in dynamics we operate along the dimension of time.

        Returns:
            A tuple of the time values for each 2d slice along the 3rd axis of the `data` array.
        """
        return self.index

    @classmethod
    def fromMetadata(cls, meta: pwsdtmd.DynMetaData, lock: mp.Lock = None) -> DynCube:
        """
        Load a new instance of `DynCube` based on the information contained in a `DynMetaData` object.

        Args:
            meta: The metadata object to be used for loading.
            lock: An optional `Lock` used to synchronize IO operations in multithreaded and multiprocessing applications.

        Returns:
            A new instance of `DynCube`.
        """
        if meta.fileFormat == pwsdtmd.DynMetaData.FileFormats.Tiff:
            return cls.fromTiff(meta.filePath, metadata=meta, lock=lock)
        elif meta.fileFormat == pwsdtmd.DynMetaData.FileFormats.RawBinary:
            return cls.fromOldPWS(meta.filePath, metadata=meta, lock=lock)
        elif meta.fileFormat is None:
            return cls.loadAny(meta.filePath, metadata=meta, lock=lock)
        else:
            raise TypeError("Invalid FileFormat")

    @classmethod
    def loadAny(cls, directory: str, metadata: typing.Optional[pwsdtmd.DynMetaData] = None, lock: typing.Optional[mp.Lock] = None) -> DynCube:
        """
        Attempt to load a `DynCube` for any format of file in `directory`

        Args:
            directory: The directory containing the data files.
            metadata: The metadata object associated with this acquisition
            lock: A `Lock` object used to synchronized IO in multithreading and multiprocessing applications.

        Returns:
            A new instance of `DynCube`.
        """
        try:
            return DynCube.fromTiff(directory, metadata=metadata, lock=lock)
        except:
            try:
                return DynCube.fromOldPWS(directory, metadata=metadata, lock=lock)
            except:
                raise OSError(f"Could not find a valid PWS image cube file at {directory}.")

    @classmethod
    def fromOldPWS(cls, directory, metadata: pwsdtmd.DynMetaData = None,  lock: mp.Lock = None) -> DynCube:
        """Loads from the file format that was saved by the all-matlab version of the Basis acquisition code.
        Data was saved in raw binary to a file called `image_cube`. Some metadata was saved to .mat files called
        `info2` and `info3`.

        Args:
            directory: The directory containing the data files.
            metadata: The metadata object associated with this acquisition
            lock: A `Lock` object used to synchronized IO in multithreading and multiprocessing applications.

        Returns:
            A new instance of `DynCube`.
        """
        if lock is not None:
            lock.acquire()
        try:
            if metadata is None:
                metadata = pwsdtmd.DynMetaData.fromOldPWS(directory)
            with open(os.path.join(directory, 'image_cube'), 'rb') as f:
                data = np.frombuffer(f.read(), dtype=np.uint16)
            data = data.reshape((metadata.dict['imgHeight'], metadata.dict['imgWidth'], len(metadata.times)), order='F')
        finally:
            if lock is not None:
                lock.release()
        data = data.copy(order='C')
        return cls(data, metadata)

    @classmethod
    def fromTiff(cls, directory, metadata: pwsdtmd.DynMetaData = None, lock: mp.Lock = None) -> DynCube:
        """Load a dyanmics acquisition from a tiff file. if the metadata for the acquisition has already been loaded then you can provide
        is as the `metadata` argument to avoid loading it again. the `lock` argument is an optional place to provide a multiprocessing.Lock
        which can be used when multiple files in parallel to avoid giving the hard drive too many simultaneous requests, this is probably not necessary.

        Args:
            directory: The directory containing the data files.
            metadata: The metadata object associated with this acquisition
            lock: A `Lock` object used to synchronized IO in multithreading and multiprocessing applications.

        Returns:
            A new instance of `DynCube`.
        """
        if lock is not None:
            lock.acquire()
        try:
            if metadata is None:
                metadata = pwsdtmd.DynMetaData.fromTiff(directory)
            if os.path.exists(os.path.join(directory, 'dyn.tif')):
                path = os.path.join(directory, 'dyn.tif')
            else:
                raise OSError("No Tiff file was found at:", directory)
            with tf.TiffFile(path) as tif:
                data = np.rollaxis(tif.asarray(), 0, 3)  # Swap axes to match y,x,lambda convention.
        finally:
            if lock is not None:
                lock.release()
        data = data.copy(order='C')
        return cls(data, metadata)

    def normalizeByReference(self, reference: Union[DynCube, np.ndarray]):
        """This method can accept either a DynCube (in which case it's average over time will be calculated and used for
        normalization) or a 2d numpy Array which should represent the average over time of a reference DynCube. The array
        should be 2D and its shape should match the first two dimensions of this DynCube.

        Args:
            reference: Reference data for normalization. Usually an image of a blank piece of glass.
        """
        logger = logging.getLogger(__name__)
        if self.processingStatus.normalizedByReference:
            raise Exception("This cube has already been normalized by a reference.")
        if not self.processingStatus.cameraCorrected:
            logger.warning("This cube has not been corrected for camera effects. This is highly reccomended before performing any analysis steps.")
        if not self.processingStatus.normalizedByExposure:
            logger.warning("This cube has not been normalized by exposure. This is highly reccomended before performing any analysis steps.")
        if isinstance(reference, DynCube):
            if not reference.processingStatus.cameraCorrected:
                logger.warning("The reference cube has not been corrected for camera effects. This is highly reccomended before performing any analysis steps.")
            if not reference.processingStatus.normalizedByExposure:
                logger.warning("The reference cube has not been normalized by exposure. This is highly reccomended before performing any analysis steps.")
            mean = reference.data.mean(axis=2)
        elif isinstance(reference, np.ndarray):
            assert len(reference.shape) == 2
            assert reference.shape[0] == self.data.shape[0]
            assert reference.shape[1] == self.data.shape[1]
            mean = reference
        else:
            raise TypeError(f"`reference` must be either DynCube or numpy.ndarray, not {type(reference)}")
        self.data = self.data / mean[:, :, None]
        self.processingStatus.normalizedByReference = True

    def subtractExtraReflection(self, extraReflection: np.ndarray): # Inherit docstring
        assert self.data.shape[:2] == extraReflection.shape
        if not self.processingStatus.normalizedByExposure:
            raise Exception("This DynCube has not yet been normalized by exposure. are you sure you want to normalize by exposure?")
        if not self.processingStatus.extraReflectionSubtracted:
            self.data = self.data - extraReflection[:, :, None]
            self.processingStatus.extraReflectionSubtracted = True
        else:
            raise Exception("The DynCube has already has extra reflection subtracted.")

    def selIndex(self, start, stop) -> DynCube: # Inherit docstring
        data, index = super().selIndex(start, stop)
        md = self.metadata
        md.dict['times'] = index
        return DynCube(data, md)

    def getAutocorrelation(self) -> np.ndarray:
        """
        Returns the autocorrelation function of dynamics data along the time axis. The ACF is calculated using
        fourier transforms using IFFT(FFT(data)*conj(FFT(data)))/length(data).

        Returns:
            A 3D array of the autocorrelation function of the original data.
        """
        data = self.data - self.data.mean(axis=2)[:, :, None]  # By subtracting the mean we get an ACF where the 0-lag value is the variance of the signal.
        F = np.fft.rfft(data, axis=2)
        ac = np.fft.irfft(F * np.conjugate(F), axis=2) / data.shape[2]
        return ac

    def filterDust(self, kernelRadius: float, pixelSize: float = None):
        """
        This method blurs the data of the cube along the X and Y dimensions. This is useful if the cube is being
        used as a reference to normalize other cube. It helps blur out dust and other unwanted small features.

        Args:
            kernelRadius: The `sigma` of the gaussian kernel used for blurring. A greater value results in greater
                blurring. If `pixelSize` is provided then this is in units of `pixelSize`, otherwise it is in units of
                pixels.
            pixelSize: The size (usualy in units of microns) of each pixel in the datacube. This can generally be loaded
                automatically from the metadata.
        """
        if pixelSize is None:
            pixelSize = self.metadata.pixelSizeUm
            if pixelSize is None:
                raise ValueError("DynCube Metadata does not have a `pixelSizeUm` saved. please manually specify pixel size. use pixelSize=1 to make `kernelRadius in units of pixels.")
        super().filterDust(kernelRadius, pixelSize)

    @classmethod
    def fromHdfDataset(cls, d: h5py.Dataset):  # Inherit docstring
        data, index, mdDict, processingStatus = cls.decodeHdf(d)
        md = pwsdtmd.DynMetaData(mdDict, fileFormat=pwsdtmd.DynMetaData.FileFormats.Hdf)
        return cls(data, md, processingStatus=processingStatus)


class ExtraReflectanceCube(ICBase):
    """This class represents a 3D data cube of the extra reflectance in a PWS system.

    Args:
        data: A 3D array of the extra reflectance in the system. It's values are in units of reflectance (between 0 and 1).
        wavelengths: The wavelengths associated with each 2D slice along the 3rd axis of the data array.
        metadata: Metadata
    Attributes:
        metadata (ERMetaData): metadata
        data (ndarray): data
    """

    _hdfTypeName = "ExtraReflectanceCube"  # This is used for saving/loading from HDF. Important not to change it or old files will stop working.

    def __init__(self, data: np.ndarray, wavelengths: Tuple[float, ...], metadata: pwsdtmd.ERMetaData):
        assert isinstance(metadata, pwsdtmd.ERMetaData)
        if data.max() > 1 or data.min() < 0:
            logging.getLogger(__name__).warning("Reflectance values must be between 0 and 1")
        self.metadata = metadata
        ICBase.__init__(self, data, wavelengths)

    @property
    def wavelengths(self) -> Tuple[float, ...]:
        """

        Returns:
            The wavelengths corresponding to each element along the 3rd axis of `self.data`.
        """
        return self.index

    @classmethod
    def fromHdfFile(cls, directory: str, name: str) -> ExtraReflectanceCube:
        """
        Load an ExtraReflectanceCube from an HDF5 file. `name` should be the file name, excluding the '_ExtraReflectance.h5' suffix.

        Args:
            directory: The path to the folder containing the HDF file.
            name: The `name` that the cube was saved as.
        Returns:
            A new instance of `ExtraReflectanceCube` loaded from HDF.
        """
        filePath = pwsdtmd.ERMetaData.dirName2Directory(directory, name)
        with h5py.File(filePath, 'r') as hf:
            dset = hf[pwsdtmd.ERMetaData.DATASETTAG]
            return cls.fromHdfDataset(dset, filePath=filePath)

    def toHdfFile(self, directory: str, name: str):
        """
        Save an ExtraReflectanceCube to an HDF5 file. The filename will be `name` with the '_ExtraReflectance.h5' suffix.

        Args:
            directory: The path to the folder to save the HDF file to.
            name: The `name` that the cube should be saved as.
        """
        savePath = pwsdtmd.ERMetaData.dirName2Directory(directory, name)
        if os.path.exists(savePath):
            raise OSError(f"The path {savePath} already exists.")
        with h5py.File(savePath, 'w') as hf:
            self.toHdfDataset(hf)

    def toHdfDataset(self, g: h5py.Group) -> h5py.Group:
        """
        Save the ExtraReflectanceCube to an HDF5 dataset. `g` should be an h5py Group or File.

        Args:
            g: The `h5py.Group` to save to.
        """
        g = super().toHdfDataset(g, pwsdtmd.ERMetaData.DATASETTAG)
        g = self.metadata.toHdfDataset(g)
        return g

    @classmethod
    def fromHdfDataset(cls, d: h5py.Dataset, filePath: str = None) -> ExtraReflectanceCube:
        """Load the ExtraReflectanceCube from `d`, an HDF5 dataset.

        Args:
            d: The `h5py.Dataset` to load the cube from.
            filePath: The path to the HDF file that the dataset came from.
        Returns:
            A new instance of `ExtraReflectanceCube` loaded from HDF.
        """
        data, index = cls.decodeHdf(d)
        md = pwsdtmd.ERMetaData.fromHdfDataset(d, filePath=filePath)
        return cls(data, index, md)

    @classmethod
    def fromMetadata(cls, md: pwsdtmd.ERMetaData):
        """Load an ExtraReflectanceCube from an ERMetaData object corresponding to an HDF5 file.

        Args:
            md: The metadata to be used for loading the data file.
        """
        directory, name = pwsdtmd.ERMetaData.directory2dirName(md.filePath)
        return cls.fromHdfFile(directory, name)


class ExtraReflectionCube(ICBase):
    """This class is meant to be constructed from an ExtraReflectanceCube along with additional reference measurement
    information. Rather than being in units of reflectance (between 0 and 1) it is in the same units as the reference measurement
    that is provided with, usually counts/ms or just counts.

    Args:
        data: The 3D array of the extra reflection in the system. In units of counts/ms or just counts
        wavelengths: The wavelengths associated with each 2D slice along the 3rd axis of the data array.
        metadata: Metadata
    """

    _hdfTypeName = "ExtraReflectionCube"  # This is used for saving/loading from HDF. Important not to change it or old files will stop working.

    def __init__(self, data: np.ndarray, wavelengths: Tuple[float, ...], metadata: pwsdtmd.ERMetaData):
        super().__init__(data, wavelengths)
        self.metadata = metadata

    @classmethod
    def create(cls, reflectance: ExtraReflectanceCube, theoryR: pd.Series, reference: ImCube) -> ExtraReflectionCube:
        """
        Construct and ExtraReflectionCube from an ExtraReflectanceCube and a reference measurement. The resulting
        ExtraReflectionCube will be in the same units as `reference`. `theoryR` should be a spectrum describing the theoretically
        expected reflectance of the reference data cube. Both `theoryR` and `reflectance` should be in units of reflectance
        (between 0 and 1).

        Args:
            reflectance: The `ExtraReflectanceCube` to construct an `ExtraReflectionCube` from.
            theoryR: The theoretically predicted reflectance of material imaged in `reference`.
            reference: A PWS image of a blank glass-{material} interface, usually water.
        Returns:
            A new instance of `ExtraReflectionCube`.
        """
        I0 = reference.data / (theoryR[None, None, :] + reflectance.data)  # I0 is the intensity of the illumination source, reconstructed in units of `counts`. this is an inversion of our assumption that reference = I0*(referenceReflectance + extraReflectance)
        data = reflectance.data * I0  # converting extraReflectance to the extra reflection in units of counts
        return cls(data, reflectance.wavelengths, reflectance.metadata)


class ImCube(ICRawBase):
    """
    A class representing a single PWS acquisition. Contains methods for loading and saving to multiple formats as
    well as common operations used in analysis.

    Args:
        data: A 3-dimensional array containing the data. The dimensions should be [Y, X, Z] where X and Y are the spatial coordinates of the image
            and Z corresponds to the `index` dimension, e.g. wavelength, wavenumber, time, etc.
        metadata: The metadata object associated with this data object.
        processingStatus: An object that keeps track of which processing steps and corrections have been applied to this object.
        dtype (type): the data type that the data should be stored as. The default is numpy.float32.
    """

    _hdfTypeName = "ImCube"  # This is used for saving/loading from HDF. Important not to change it or old files will stop working.

    def __init__(self, data, metadata: pwsdtmd.ICMetaData, processingStatus: ICRawBase.ProcessingStatus=None, dtype=np.float32):
        assert isinstance(metadata, pwsdtmd.ICMetaData)
        super().__init__(data, metadata.wavelengths, metadata, processingStatus=processingStatus, dtype=dtype)

    @property
    def wavelengths(self):
        """
        A tuple containing the values of the wavelengths for the data.
        """
        return self.index

    @classmethod
    def loadAny(cls, directory: str, metadata: pwsdtmd.ICMetaData = None,  lock: mp.Lock = None):
        """
        Attempt to load a `ImCube` for any format of file in `directory`

        Args:
            directory: The directory containing the data files.
            metadata: The metadata object associated with this acquisition
            lock: A `Lock` object used to synchronized IO in multithreading and multiprocessing applications.

        Returns:
            A new instance of `ImCube`.
        """
        try:
            return ImCube.fromTiff(directory, metadata=metadata, lock=lock)
        except:
            try:
                return ImCube.fromOldPWS(directory, metadata=metadata, lock=lock)
            except:
                try:
                    return ImCube.fromNano(directory, metadata=metadata, lock=lock)
                except:
                    raise OSError(f"Could not find a valid PWS image cube file at {directory}.")

    @classmethod
    def fromOldPWS(cls, directory: str, metadata: pwsdtmd.ICMetaData = None,  lock: mp.Lock = None):
        """
        Loads from the file format that was saved by the all-matlab version of the Basis acquisition code.
        Data was saved in raw binary to a file called `image_cube`. Some metadata was saved to .mat files called
        `info2` and `info3`.

        Args:
            directory: The directory containing the data files.
            metadata: The metadata object associated with this acquisition
            lock: A `Lock` object used to synchronized IO in multithreading and multiprocessing applications.

        Returns:
            A new instance of `ImCube`.
        """
        if lock is not None:
            lock.acquire()
        try:
            if metadata is None:
                metadata = pwsdtmd.ICMetaData.fromOldPWS(directory)
            with open(os.path.join(directory, 'image_cube'), 'rb') as f:
                data = np.frombuffer(f.read(), dtype=np.uint16)
            data = data.reshape((metadata.dict['imgHeight'], metadata.dict['imgWidth'], len(metadata.wavelengths)), order='F')
        finally:
            if lock is not None:
                lock.release()
        data = data.copy(order='C')
        return cls(data, metadata)

    @classmethod
    def fromTiff(cls, directory, metadata: pwsdtmd.ICMetaData = None,  lock: mp.Lock = None):
        """
        Loads from a 3D tiff file named `pws.tif`, or in some older data `MMStack.ome.tif`. Metadata can be stored in
        the tags of the tiff file but if there is a pwsmetadata.json file found then this is preferred.
        A multiprocessing.Lock object can be passed to this function so that it will acquire a lock during the
        hard-drive intensive parts of the function. this is useful in multi-core contexts.

        Args:
            directory: The directory containing the data files.
            metadata: The metadata object associated with this acquisition
            lock: A `Lock` object used to synchronized IO in multithreading and multiprocessing applications.

        Returns:
            A new instance of `ImCube`.
        """
        if lock is not None:
            lock.acquire()
        try:
            if metadata is None:
                metadata = pwsdtmd.ICMetaData.fromTiff(directory)
            if os.path.exists(os.path.join(directory, 'MMStack.ome.tif')):
                path = os.path.join(directory, 'MMStack.ome.tif')
            elif os.path.exists(os.path.join(directory, 'pws.tif')):
                path = os.path.join(directory, 'pws.tif')
            else:
                raise OSError("No Tiff file was found at:", directory)
            with tf.TiffFile(path) as tif:
                data = np.rollaxis(tif.asarray(), 0, 3)  # Swap axes to match y,x,lambda convention.
        finally:
            if lock is not None:
                lock.release()
        data = data.copy(order='C')
        return cls(data, metadata)

    @classmethod
    def fromNano(cls, directory: str, metadata: pwsdtmd.ICMetaData = None, lock: mp.Lock = None) -> ImCube:
        """
        Loads from the file format used at NanoCytomics. all data and metadata is contained in a .mat file.

        Args:
            directory: The directory containing the data files.
            metadata: The metadata object associated with this acquisition
            lock: A `Lock` object used to synchronized IO in multithreading and multiprocessing applications.

        Returns:
            A new instance of `ImCube`.
        """
        path = os.path.join(directory, 'imageCube.mat')
        if lock is not None:
            lock.acquire()
        try:
            if metadata is None:
                metadata = pwsdtmd.ICMetaData.fromNano(directory)
            with h5py.File(path, 'r') as hf:
                data = np.array(hf['imageCube'])
                data = data.transpose((2, 1, 0))  # Re-order axes to match the shape of ROIs and thumbnails.
                data = data.copy(order='C')  # Copying the data to 'C' order has shows to provide some benefit for performance in selecting out spectra.
        finally:
            if lock is not None:
                lock.release()
        return cls(data, metadata)

    @classmethod
    def fromMetadata(cls, meta: pwsdtmd.ICMetaData,  lock: mp.Lock = None) -> ImCube:
        """
        If provided with an ICMetadata object this function will automatically select the correct file loading method
        and will return the associated ImCube.

        Args:
            meta: The metadata to use to load the object from.
            lock: A `Lock` object used to synchronized IO in multithreading and multiprocessing applications.

        Returns:
            A new instance of `ImCube`.
        """
        assert isinstance(meta, pwsdtmd.ICMetaData)
        if meta.fileFormat == pwsdtmd.ICMetaData.FileFormats.Tiff:
            return cls.fromTiff(meta.filePath, metadata=meta, lock=lock)
        elif meta.fileFormat == pwsdtmd.ICMetaData.FileFormats.RawBinary:
            return cls.fromOldPWS(meta.filePath, metadata=meta, lock=lock)
        elif meta.fileFormat == pwsdtmd.ICMetaData.FileFormats.NanoMat:
            return cls.fromNano(meta.filePath, metadata=meta, lock=lock)
        elif meta.fileFormat is None:
            return cls.loadAny(meta.filePath, metadata=meta, lock=lock)
        else:
            raise TypeError("Invalid FileFormat")

    def toOldPWS(self, directory):
        """
        Save this object to the old .mat based storage format.

        Args:
            directory: The path to the folder to save the data files to.
        """
        if os.path.exists(directory):
            raise OSError("The specified directory already exists.")
        os.mkdir(directory)
        m = self.metadata
        try:
            systemId = m.dict['systemId']
        except KeyError:
            systemId = 0
        info2 = {'info2': np.array([m.wavelengths[0], m.wavelengths[1]-m.wavelengths[0], m.wavelengths[-1], m.exposure, 0, 0, 0, 0, 0, 0],
                                   dtype=np.float64)}
        info3 = {'info3': np.array(
            [systemId, m.exposure, self.data.shape[0], self.data.shape[1], 1970, 1, 1, 0, 0, 0, 0, 0], #Use data 1/1/1970 since we don't have a real acquisition date.
            dtype=np.float64)}  # The new way
        wv = {"WV": m.wavelengths}
        savemat(os.path.join(directory, 'info2'), info2)
        savemat(os.path.join(directory, 'info3'), info3)
        savemat(os.path.join(directory, 'WV'), wv)
        self._saveThumbnail(directory)
        with open(os.path.join(directory, 'image_cube'), 'wb') as f:
            f.write(self.data.astype(np.uint16).tobytes(order='F'))

    def _saveThumbnail(self, directory):
        """Used to save a thumbnail image called `image_bd.tif` this is useful for quickly viewing the cells without
        having to load and process all the data."""
        im = self.data[:, :, self.data.shape[-1] // 2]
        normedIm = im - np.percentile(im, 0.01)  # .01 percent saturation
        normedIm[normedIm<0] = 0 #Don't allow negative values.
        normedIm = normedIm / np.percentile(normedIm, 99.99)
        normedIm[normedIm>1] = 1 #Keep eveything below 1
        normedIm = (normedIm * 255).astype(np.uint8)
        im = tf.TiffWriter(os.path.join(directory, 'image_bd.tif'))
        im.save(normedIm)
        im.close()

    def toTiff(self, outpath: str, dtype=np.uint16):
        """Save the ImCube to the standard TIFF file format.

        Args:
            outpath: The path to save the new TIFF file to.
        """
        im = self.data
        im = im.astype(dtype)
        os.mkdir(outpath)
        self._saveThumbnail(outpath)
        with tf.TiffWriter(open(os.path.join(outpath, 'pws.tif'), 'wb')) as w:
            w.save(np.rollaxis(im, -1, 0), metadata=self.metadata.dict)
        self.metadata.metadataToJson(outpath)

    def selIndex(self, start: float, stop: float) -> ImCube:  # Inherit docstring
        data, index = super().selIndex(start, stop)
        md = copy.deepcopy(self.metadata)  # We are creating a copy of the metadata object because modifying the original metadata object can cause weird issues.
        assert md.dict is not self.metadata.dict
        md.dict['wavelengths'] = index
        return ImCube(data, md)

    @staticmethod
    def getMetadataClass() -> Type[pwsdtmd.ICMetaData]:  # Inherit docstring
        return pwsdtmd.ICMetaData

    @classmethod
    def fromHdfDataset(cls, d: h5py.Dataset):
        """Load an Imcube from an HDF5 dataset."""
        data, index, mdDict, processingStatus = cls.decodeHdf(d)
        md = pwsdtmd.ICMetaData(mdDict, fileFormat=pwsdtmd.ICMetaData.FileFormats.Hdf)
        return cls(data, md, processingStatus=processingStatus)

    def filterDust(self, kernelRadius: float, pixelSize: float = None) -> None:
        """This method blurs the data of the ImCube along the X and Y dimensions. This is useful if the ImCube is being
        used as a reference to normalize other ImCube. It helps blur out dust adn other unwanted small features.

        Args:
            kernelRadius: The `sigma` of the gaussian kernel used for blurring. A greater value results in greater
                blurring. If `pixelSize` is provided then this is in units of `pixelSize`, otherwise it is in units of
                pixels.
            pixelSize: The size (usualy in units of microns) of each pixel in the datacube. This can generally be loaded
                automatically from the metadata.
        """
        if pixelSize is None:
            pixelSize = self.metadata.pixelSizeUm
            if pixelSize is None:
                raise ValueError("ImCube Metadata does not have a `pixelSizeUm` saved. please manually specify pixel size. use pixelSize=1 to make `kernelRadius in units of pixels.")
        super().filterDust(kernelRadius, pixelSize)

    def normalizeByReference(self, reference: ImCube):
        """Normalize the raw data of this data cube by a reference cube to result in data representing
        arbitrarily scaled reflectance.

        Args:
            reference (ImCube): A reference acquisition (Usually a blank spot on a dish). The data of this acquisition will be divided by the data of the reference
        """
        logger = logging.getLogger(__name__)
        if self.processingStatus.normalizedByReference:
            raise Exception("This ImCube has already been normalized by a reference.")
        if not self.processingStatus.cameraCorrected:
            logger.warning("This ImCube has not been corrected for camera effects. This is highly reccomended before performing any analysis steps.")
        if not self.processingStatus.normalizedByExposure:
            logger.warning("This ImCube has not been normalized by exposure. This is highly reccomended before performing any analysis steps.")
        if not reference.processingStatus.cameraCorrected:
            logger.warning("The reference ImCube has not been corrected for camera effects. This is highly reccomended before performing any analysis steps.")
        if not reference.processingStatus.normalizedByExposure:
            logger.warning("The reference ImCube has not been normalized by exposure. This is highly reccomended before performing any analysis steps.")
        self.data = self.data / reference.data
        self.processingStatus.normalizedByReference = True

    def subtractExtraReflection(self, extraReflection: ExtraReflectionCube):  # Inherit docstring
        assert self.data.shape == extraReflection.data.shape
        if not self.processingStatus.normalizedByExposure:
            raise Exception("This ImCube has not yet been normalized by exposure. Are you sure you want to subtract system reflectance before doing this?")
        if not self.processingStatus.extraReflectionSubtracted:
            self.data = self.data - extraReflection.data
            self.processingStatus.extraReflectionSubtracted = True
        else:
            raise Exception("The ImCube has already has extra reflection subtracted.")

    def __repr__(self):
        return f"{self.__class__.__name__}(id={self.metadata.idTag})"


class KCube(ICBase):
    """A class representing an ImCube after being transformed from being described in terms of wavelength to
    wavenumber (k-space). Much of the analysis operated in terms of k-space.

    Args:
        data: A 3-dimensional array containing the data. The dimensions should be [Y, X, Z] where X and Y are the spatial coordinates of the image
            and Z corresponds to the `index` dimension, e.g. wavelength, wavenumber, time, etc.
        wavenumbers: A sequence indicating the wavenumber associated with each 2D slice along the 3rd axis of the `data` array.
        metadata: The metadata object associated with this data object.
    """

    _hdfTypeName = "KCube"  # This is used for saving/loading from HDF. Important not to change it or old files will stop working.

    def __init__(self, data: np.ndarray, wavenumbers: Tuple[float], metadata: pwsdtmd.ICMetaData = None):
        self.metadata = metadata #Just saving a reference to the original imcube in case we want to reference it.
        ICBase.__init__(self, data, wavenumbers, dtype=np.float32)

    @classmethod
    def fromImCube(cls, cube: ImCube) -> KCube:
        """
        Convert an ImCube into a KCube. Data is converted from wavelength to wavenumber (1/lambda), interpolation is
        then used to linearize the data in terms of wavenumber.

        Args:
            cube: The `ImCube` object to generate a `KCube` object from.

        Returns:
            A new instance of `KCube`
        """
        # Convert to wavenumber and reverse the order so we are ascending in order. Units of radian/micron
        wavenumbers = (2 * np.pi) / (np.array(cube.wavelengths, dtype=np.float64) * 1e-3)[::-1]
        data = cube.data[:, :, ::-1]
        # Generate evenly spaced wavenumbers
        #        dk = (self.wavenumbers[-1] - self.wavenumbers[0])/(len(self.wavenumbers)-1);
        evenWavenumbers = np.linspace(wavenumbers[0], wavenumbers[-1], num=len(wavenumbers), dtype=np.float64)
        # Interpolate to the evenly spaced wavenumbers
        interpFunc = spi.interp1d(wavenumbers, data, kind='linear', axis=2)
        data = interpFunc(evenWavenumbers)
        return cls(data, tuple(evenWavenumbers.astype(np.float32)), metadata=cube.metadata)

    @property
    def wavenumbers(self) -> Tuple[float, ...]:
        return self.index

    def getOpd(self, isHannWindow: bool, indexOpdStop: int = None, mask: np.ndarray = None) -> Tuple[np.ndarray, np.ndarray]:
        """
        Calculate the Fourier transform of each spectra. This can be used to get the distance (in terms of OPD) to
        objects that are reflecting light.

        Args:
            isHannWindow: If True, apply a Hann window to the data before the FFT. This reduces spectral resolution but
                improves dynamic range and reduces "frequency leakage".
            indexOpdStop: This parameter is a holdover from the original MATLAB implementation. Truncates the 3rd axis
                of the OPD array.
            mask: A 2D boolean numpy array indicating which pixels should be processed.

        Returns:
            A tuple containing: `opd`: The 3D array of values, `opdIndex`: The sequence of OPD values associated with each
                2D slice along the 3rd axis of the `opd` data.

        """
<<<<<<< HEAD
        fftSize = int(2 ** (np.ceil(np.log2((2 * len(self.wavenumbers)) - 1))))  # This is the next size of fft that is  at least 2x greater than is needed but is a power of two. Results in interpolation, helps amplitude accuracy and fft efficiency.
        fftSize *= 2  # We double the fftsize for even more iterpolation. Not sure why, but that's how it was done in the original matlab code.
        if isHannWindow:  # if hann window checkbox is selected, create hann window
            w = np.hanning(len(self.wavenumbers))  # Hanning window
        else:
            w = np.ones((len(self.wavenumbers)))  # Create unity window

        # Calculate the Fourier Transform of the signal multiplied by Hann window
        opd = np.fft.rfft(self.data * w[np.newaxis, np.newaxis, :], n=fftSize, axis=2)
        # Normalize the OPD by the quantity of wavelengths.
        opd = opd / len(self.wavenumbers)

        # by multiplying by Hann window we reduce the total power of signal. To account for that,
        opd = np.abs(opd / np.sqrt(np.mean(w ** 2)))
=======
        dataLength = self.data.shape[2]
        opd = _FFTHelper.getFFTMagnitude(self.data, isHannWindow, normalization=_FFTHelper.Normalization.POWER)
        fftSize = opd.shape[-1]  # Due to FFT interpolation the FFT will be longer than the original data.
>>>>>>> 7d9013b1

        # Isolate the desired values in the OPD.
        opd = opd[:, :, :indexOpdStop]

        if not mask is None:
            opd = opd[mask].mean(axis=0)

        dk = self.wavenumbers[1] - self.wavenumbers[0] #The interval that our linear array of wavenumbers is spaced by. Units: radians / micron


        # Generate the xval for the current OPD.
        maxOpd = 2 * np.pi / dk #This is the maximum OPD value we can get with. tighter wavenumber spacing increases OPD range. units of microns
        dOpd = maxOpd / dataLength #The interval we want between values in our opd vector.
        opdVals = dataLength / 2 * np.array(range(fftSize)) * dOpd / fftSize
        #The above line is how it was writtne in the matlab code. Couldn't it be simplified down to maxOpd * np.linspace(0, 1, num = fftSize // 2 + 1) / 2 ? I'm not sure what the 2 means though.

        # Above is how the old MATLAB code calculated the frequencies. IMO the code below is simpler and more understandable but we'll stick with the old code.
            # opdVals = np.fft.rfftfreq(fftSize, dk)  # Units: cycles / (radians/microns), equivalent to microns / (radians/cycles)
            # opdVals *= 2 * np.pi  # Units: microns

        opdVals = opdVals[:indexOpdStop]

        opd = opd.astype(self.data.dtype) #Make sure to upscale precision
        opdVals = opdVals.astype(self.data.dtype)
        return opd, opdVals

    def getRMSFromOPD(self, lowerOPD: float, upperOPD: float, useHannWindow: bool = False) -> np.ndarray:
        """
        Use Parseval's Theorem to calculate our signal RMS from the OPD (magnitude of fourier transform). This allows us to calculate RMS using only contributions
        from certain OPD ranges which ideally are correlated with a specific depth into the sample. In practice the large frequency leakage due to our limited
        bandwidth of measurement causes this assumption to break down, but it can still be useful if taken with a grain of salt.

        Args:
            lowerOPD: RMS will be integrated starting at this lower limit of OPD. Note for a reflectance setup like PWS `sampleDepth = OPD / (2 * meanSampleRI)`
            upperOPD: RMS will be integrated up to this upper OPD limit.
            useHannWindow: If False then use no windowing on the FFT to calculate OPD. If True then use and Hann window.

        Returns:
            A 2d numpy array of the signal RMS at each XY location in the image.
        """
        data = self.data - self.data.mean(axis=2)[:, :, None]  # Subtract the mean from every pixel so we are only measuring variance.
        opd = _FFTHelper.getFFTMagnitude(data, useHannWindow, normalization=_FFTHelper.Normalization.POWER)
        dk = self.wavenumbers[1] - self.wavenumbers[0]  # Units of radians / microns
        opdIndex = np.fft.rfftfreq(opd.shape[2], dk)  # Units of microns / (radians / cycles)
        opdIndex *= 2 * np.pi  # Units of microns
        startOpdIdx = np.argmin(np.abs(opdIndex - lowerOPD))  # The index associated with lowerOPD
        stopOpdIdx = np.argmin(np.abs(opdIndex - upperOPD))  # The index associated with upperOPD
        print(stopOpdIdx, startOpdIdx)
        opdSquaredSum = np.sum(opd[:, :, startOpdIdx:stopOpdIdx+1] ** 2, axis=2)  # Parseval's theorem tells us that this is equivalent to the sum of the squares of our original signal
        opdSquaredSum *= len(self.wavenumbers) / opd.shape[2]  # If the original data and opd were of the same length then the above line would be correct. Since the fft may have been upsampled. we need to normalize.
        return np.sqrt(opdSquaredSum)

    @staticmethod
    def fromOpd(opd: np.ndarray, xVals: np.ndarray, useHannWindow: bool):
        """WARNING: This function is untested. it almost certainly doesn't work. Create a KCube from and opd in the form returned by KCube.getOpd. This is useful if you want to do spectral manipulation and then transform back."""
        assert len(xVals.shape) == 1
        fftSize = int(2 ** (np.ceil(np.log2((2 * len(xVals)) - 1))))  # %This is the next size of fft that is  at least 2x greater than is needed but is a power of two. Results in interpolation, helps amplitude accuracy and fft efficiency.
        if useHannWindow: w = np.hanning(len(xVals))
        else: w = np.ones((len(xVals)))
        sig = np.fft.irfft(opd * w[None, None, :], n=fftSize, axis=2)
        #I don't think we need to normalize by the number of elements like we do in getOpd

        # by multiplying by Hann window we reduce the total power of signal. To account for that,
        sig = np.abs(sig / np.sqrt(np.mean(w ** 2)))

        maxWavenumberInterval = 2*np.pi / (xVals[1] - xVals[0])
        dWavenumber = maxWavenumberInterval / len(xVals)
        waveNumbers = len(xVals) / 2 * np.array(range(fftSize // 2 + 1)) * dWavenumber / (fftSize // 2 + 1)
        return sig, waveNumbers


    def getAutoCorrelation(self, isAutocorrMinSub: bool, stopIndex: int) -> Tuple[np.ndarray, np.ndarray]:
        """The autocorrelation of a signal is the covariance of a signal with a
        lagged version of itself, normalized so that the covariance at
        zero-lag is equal to 1.0 (c[0] = 1.0).  The same process without
        normalization is the autocovariance.

        A fast method for determining the autocovariance of a signal with
        itself is to utilize fast-fourier transforms.  In this method, the
        signal is converted to the frequency domain using fft.  The
        frequency-domain signal is then convolved with itself.  The inverse
        fft is performed on this self-convolution, yielding the
        autocorrelation.

        In this instance, the autocorrelation is determined for a series of
        lags, Z. Z is equal to [-P+1:P-1], where P is the quantity of
        measurements in each signal (the quantity of wavenumbers).  Thus, the
        quantity of lags is equal to (2*P)-1.  The fft process is fastest
        when performed on signals with a length equal to a power of 2.  To
        take advantage of this property, a Z-point fft is performed on the
        signal, where Z is a number greater than (2*P)-1 that is also a power
        of 2."""
        fftSize = int(2 ** (np.ceil(np.log2((2 * len(
            self.wavenumbers)) - 1))))  # This is the next size of fft that is  at least 2x greater than is needed but is a power of two. Results in interpolation, helps amplitude accuracy and fft efficiency.

        # Determine the fft for each signal.  The length of each signal's fft
        # will be fftSize.
        cubeFft = np.fft.rfft(self.data, n=fftSize, axis=2)

        # Determine the ifft of the cubeFft.  The resulting ifft of each signal
        # will be of length fftSize..
        cubeAutocorr = np.fft.irfft(np.abs(cubeFft) ** 2, axis=2)  # This is the autocovariance.
        # Obtain only the lags desired.
        # Then, normalize each autocovariance so the value at zero-lags is 1.
        cubeAutocorr = cubeAutocorr[:, :, :len(self.wavenumbers)]
        cubeAutocorr /= cubeAutocorr[:, :, 0, np.newaxis]

        # In some instances, minimum subtraction is desired.  In this case,
        # determine the minimum of each signal and subtract that value from
        # each value in the signal.
        if isAutocorrMinSub:
            cubeAutocorr -= cubeAutocorr.min()

        # Convert the lags from units of indices to wavenumbers.
        lags = np.array(self.wavenumbers) - min(self.wavenumbers)

        # Square the lags. This is how it is in the paper. I'm not sure why though.
        lagsSquared = lags ** 2

        # Before taking the log of the autocorrelation, zero values must be
        # modified to prevent outputs of "inf" or "-inf".
        cubeAutocorr[cubeAutocorr == 0] = 1e-323

        # Obtain the log of the autocorrelation.
        cubeAutocorrLog = np.log(cubeAutocorr)

        # A first-order polynomial fit is determined between lagsSquared and
        # and cubeAutocorrLog.  This fit is to be performed only on the first
        # linear-portion of the lagsSquared vs. cubeAutocorrLog relationship.
        # The index of the last point to be used is indicated by stopIndex.
        lagsSquared = lagsSquared[:stopIndex]
        cubeAutocorrLog = cubeAutocorrLog[:, :, :stopIndex]
        cubeAutocorrLog = np.moveaxis(cubeAutocorrLog, 2, 0)
        cubeAutocorrLog = cubeAutocorrLog.reshape(
            (cubeAutocorrLog.shape[0], cubeAutocorrLog.shape[1] * cubeAutocorrLog.shape[2]))

        # Determine the first-order polynomial fit for each cubeAutocorrLag.
        V = np.stack([np.ones(lagsSquared.shape), lagsSquared])
        V = V.T
        M = np.matmul(V, np.linalg.pinv(V))
        cubeLinear = np.matmul(M, cubeAutocorrLog)
        cubeSlope = (cubeLinear[1, :] - cubeLinear[0, :]) / (lagsSquared[1] - lagsSquared[0])
        cubeSlope = cubeSlope.reshape(self.data.shape[0], self.data.shape[1])
        # -- Coefficient of Determination
        # Obtain the mean of the observed data
        meanObserved = cubeAutocorrLog.mean(axis=0)
        # Obtain the regression sum of squares.
        ssReg = ((cubeLinear - meanObserved) ** 2).sum(axis=0)
        # Obtain the residual sum of squares.
        ssErr = ((cubeAutocorrLog - cubeLinear) ** 2).sum(axis=0)
        # Obtain the total sume of squares.
        ssTot = ssReg + ssErr
        # Obtain rSquared.
        rSquared = ssReg / ssTot
        rSquared = rSquared.reshape(self.data.shape[0], self.data.shape[1])

        cubeSlope = cubeSlope.astype(self.data.dtype)#Make sure to to upscale precision
        rSquared = rSquared.astype(self.data.dtype)
        return cubeSlope, rSquared

    @classmethod
    def fromHdfDataset(cls, dataset: h5py.Dataset):
        """
        Load the KCube object from an `h5py.Dataset` in an HDF5 file

        Args:
            dataset: The `h5py.Dataset` that the KCube data is stored in.
        Returns:
            KCube: A new instance of this class."""
        arr, index = cls.decodeHdf(dataset)
        return cls(arr, index)

    def __add__(self, other):
        ret = self._add(other)
        return KCube(ret, self.wavenumbers, metadata=self.metadata)

    def __sub__(self, other):
        ret = self._sub(other)
        return KCube(ret, self.wavenumbers, metadata=self.metadata)

    def __mul__(self, other):
        ret = self._mul(other)
        return KCube(ret, self.wavenumbers, metadata=self.metadata)

    def __truediv__(self, other):
        ret = self._truediv(other)
        return KCube(ret, self.wavenumbers, metadata=self.metadata)


class FluorescenceImage:
    """
    Represents a fluorescence image taken by the PWS acquisition software.

    Args:
        data: A 2D array of image data.
        md: The metadata object associated with this image.
    """
    def __init__(self, data: np.ndarray, md: pwsdtmd.FluorMetaData):
        self.data = data
        self.metadata = md

    @classmethod
    def fromTiff(cls, directory: str, acquisitionDirectory: Optional[pwsdtmd.AcqDir] = None) -> FluorescenceImage:
        """
        Load an image from a TIFF file.

        Args:
            directory: The path to the folder containing the TIFF file.
            acquisitionDirectory: The `AcqDir` object associated with this acquisition.

        Returns:
            A new instanse of `FluorescenceImage`.
        """
        md = pwsdtmd.FluorMetaData.fromTiff(directory, acquisitionDirectory) #This will raise an error if the folder isn't valid
        return cls.fromMetadata(md)

    @classmethod
    def fromMetadata(cls, md: pwsdtmd.FluorMetaData, lock: mp.Lock = None) -> FluorescenceImage:
        """
        Load an image from the metadata object.

        Args:
            md: The metadata object to load the image from.

        Returns:
            A new instance of `FluorescenceImage`.
        """
        path = os.path.join(md.filePath, pwsdtmd.FluorMetaData.FILENAME)
        if lock is not None:
            lock.acquire()
        try:
            img = tf.TiffFile(path)
        finally:
            if lock is not None:
                lock.release()
        return cls(img.asarray(), md)

    def toTiff(self, directory: str):
        """
        Save this object to a TIFF file.

        Args:
            directory: The path to the folder to save the new file to.
        """
        with open(os.path.join(directory, pwsdtmd.FluorMetaData.FILENAME), 'wb') as f:
            tf.imsave(f, self.data)
        with open(os.path.join(directory, pwsdtmd.FluorMetaData.MDPATH), 'w') as f:
            json.dump(self.metadata, f)

class _FFTHelper:
    class Normalization(Enum):
        POWER = 1
        AMPLITUDE = 2

    @staticmethod
    def getFFTMagnitude(data: np.ndarray, useHannWindow: bool = False, normalization: Normalization = Normalization.POWER):
        """
        Apply windowing, calculate FFT and normalize FFT for the last axis of a real-valued numpy array.

        Args:
            data: A numpy array. The FFT will be calculated along the last axis of the array. The values of this array must be real.
            useHannWindow: If True then a Hann window will be applied to the data before the FFT and the proper normalization will be applied.
            normalization:  When windowing is used the FFT must be normalized using one of two normalizations. "Amplitude" normalization will maintain
                the peak height of detected frequencies but will not preserve the total area under the curve which is asssociated with the energy/power of the signal.
                "Power" normalization will preserve the total area under the curve (important when calculating RMS from an OPD signal) but the amplitudes of detected
                frequencies will generally decrease due to the widened bandwidth associated with windowing.

        Returns:
            A numpy array with the same number of dimensions as `data`. The last axis of the array will be the magnitude of the FFT of the along the last
                axis of the `data` array. Note that the length of the last axis will be longer than the last axis of the `data` array due to FFT interpolation.
        """
        dataLength = data.shape[-1]
        fftSize = int(2 ** (np.ceil(np.log2((2 * dataLength) - 1))))  # This is the next size of fft that is  at least 2x greater than is needed but is a power of two. Results in interpolation, helps amplitude accuracy and fft efficiency.
        fftSize *= 2  # We double the fftsize for even more iterpolation. Not sure why, but that's how it was done in the original matlab code.
        if useHannWindow:  # if hann window checkbox is selected, create hann window
            w = np.hanning(dataLength)  # Hanning window
        else:
            w = np.ones((dataLength))  # Create unity window

        # Calculate the Fourier Transform of the signal multiplied by Hann window
        fft = np.fft.rfft(data * w, n=fftSize, axis=data.ndim-1)
        fft = np.abs(fft)  # We're only interested in the magnitude.
        # Normalize the FFT by the quantity of wavelengths.
        fft /= dataLength

        # by multiplying by Hann window we reduce the total power and amplitude of the signal. To account for that,
        if normalization is _FFTHelper.Normalization.POWER:
            fft *= np.sqrt(len(w) / np.sum(w ** 2)) # Correct the signal so the true power (area under curve) is preserved. This will prevent windowing from affecting integration of RMS but the amplitude of each frequency will be reduced https://dsp.stackexchange.com/questions/47598/does-windowing-affect-parsevals-theorem
        elif normalization is _FFTHelper.Normalization.AMPLITUDE:
            fft *= len(w) / np.sum(w)  # Correct amplitude scaling error caused by windowing. Does not preserve energy of signal though. https://www.mathworks.com/matlabcentral/answers/372516-calculate-windowing-correction-factor
        else:
            raise ValueError(f"{normalization} is not a valid normalization.")
        return fft<|MERGE_RESOLUTION|>--- conflicted
+++ resolved
@@ -1243,26 +1243,9 @@
                 2D slice along the 3rd axis of the `opd` data.
 
         """
-<<<<<<< HEAD
-        fftSize = int(2 ** (np.ceil(np.log2((2 * len(self.wavenumbers)) - 1))))  # This is the next size of fft that is  at least 2x greater than is needed but is a power of two. Results in interpolation, helps amplitude accuracy and fft efficiency.
-        fftSize *= 2  # We double the fftsize for even more iterpolation. Not sure why, but that's how it was done in the original matlab code.
-        if isHannWindow:  # if hann window checkbox is selected, create hann window
-            w = np.hanning(len(self.wavenumbers))  # Hanning window
-        else:
-            w = np.ones((len(self.wavenumbers)))  # Create unity window
-
-        # Calculate the Fourier Transform of the signal multiplied by Hann window
-        opd = np.fft.rfft(self.data * w[np.newaxis, np.newaxis, :], n=fftSize, axis=2)
-        # Normalize the OPD by the quantity of wavelengths.
-        opd = opd / len(self.wavenumbers)
-
-        # by multiplying by Hann window we reduce the total power of signal. To account for that,
-        opd = np.abs(opd / np.sqrt(np.mean(w ** 2)))
-=======
         dataLength = self.data.shape[2]
         opd = _FFTHelper.getFFTMagnitude(self.data, isHannWindow, normalization=_FFTHelper.Normalization.POWER)
         fftSize = opd.shape[-1]  # Due to FFT interpolation the FFT will be longer than the original data.
->>>>>>> 7d9013b1
 
         # Isolate the desired values in the OPD.
         opd = opd[:, :, :indexOpdStop]
